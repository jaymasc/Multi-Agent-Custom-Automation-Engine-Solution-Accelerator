--- conflicted
+++ resolved
@@ -371,16 +371,9 @@
    - If you are using `venv`, create and activate your virtual environment for both the frontend and backend folders.
 
 8. **Install requirements - Backend:**
-<<<<<<< HEAD
 
    - To install the requirement for backend -
      Open a terminal in the `src/backend` folder and run:
-
-=======
-
-   - To install the requirement for backend -
-     Open a terminal in the `src/backend` folder and run:
->>>>>>> 492517fb
      ```bash
      pip install uv
      uv sync
@@ -405,11 +398,7 @@
 
 10. **Run the application:**
 
-<<<<<<< HEAD
-- From the src/backend directory activate the virtual environment created through step 8:
-=======
 - From the `src/backend` directory activate the virtual environment created through step 8 and Run:
->>>>>>> 492517fb
 
 ```bash
 python app_kernel.py
@@ -421,10 +410,14 @@
  python frontend_server.py
 ```
 
-<<<<<<< HEAD
+or Run 
+
+  ```bash
+  npm run dev
+  ```
+
 11. Open a browser and navigate to `http://localhost:3000`
 12. To see swagger API documentation, you can navigate to `http://localhost:8000/docs`
-
 
 ## Deploy Your local changes
 To Deploy your local changes rename the below files.
@@ -433,16 +426,6 @@
         - Remove `main.bicep` to `main_custom2.bicep` and `main_custom.bicep` to `main.bicep`.
 Continue with the [deploying steps](#deploying-with-azd).
 
-=======
-or Run 
-
-  ```bash
-  npm run dev
-  ```
-
-11. Open a browser and navigate to `http://localhost:3000`
-12. To see swagger API documentation, you can navigate to `http://localhost:8000/docs`
->>>>>>> 492517fb
 
 ## Debugging the solution locally
 
