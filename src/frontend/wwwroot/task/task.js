--- conflicted
+++ resolved
@@ -788,15 +788,7 @@
           // Update the lastDataHash to the new hash
           lastDataHash = newDataHash;
 
-<<<<<<< HEAD
        
-=======
-          // Continue polling by calling fetchLoop again
-          setTimeout(
-            () => fetchLoop(id),
-            Number(getStoredData("apiRefreshRate"))
-          );
->>>>>>> 76f1d991
         } catch (error) {
           console.error("Error in fetchLoop:", error);
         }
