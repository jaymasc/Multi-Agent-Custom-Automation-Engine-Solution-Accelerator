<<<<<<< HEAD
import { getUserId } from '../api/config';
=======
import { headerBuilder } from '../api/config';
>>>>>>> 04cc6c37

export interface StreamMessage {
    type: 'plan_update' | 'step_update' | 'agent_message' | 'error' | 'connection_status' | 'plan_approval_request' | 'final_result';
    plan_id?: string;
    session_id?: string;
    data?: any;
    timestamp?: string;
}

export interface StreamingPlanUpdate {
    plan_id: string;
    session_id?: string;
    step_id?: string;
    agent_name?: string;
    content?: string;
    status?: 'in_progress' | 'completed' | 'error' | 'creating_plan' | 'pending_approval';
    message_type?: 'thinking' | 'action' | 'result' | 'clarification_needed' | 'plan_approval_request';
    timestamp?: number;
}

<<<<<<< HEAD
// Add these new interfaces after StreamingPlanUpdate
=======
>>>>>>> 04cc6c37
export interface PlanApprovalRequestData {
    plan_id: string;
    session_id: string;
    plan: {
        steps: Array<{
            id: string;
            description: string;
            agent: string;
            estimated_duration?: string;
        }>;
        total_steps: number;
        estimated_completion?: string;
    };
    status: 'PENDING_APPROVAL';
}

export interface PlanApprovalResponseData {
    plan_id: string;
    session_id: string;
    approved: boolean;
    feedback?: string;
}

class WebSocketService {
    private ws: WebSocket | null = null;
    private processId: string | null = null; // Add this to store the process ID
    private reconnectAttempts = 0;
    private maxReconnectAttempts = 5;
<<<<<<< HEAD
    private reconnectDelay = 12000; // Changed from 1000ms to 12000ms (12 seconds)
    private listeners: Map<string, Set<(message: StreamMessage) => void>> = new Map();
    private planSubscriptions: Set<string> = new Set();
    private reconnectTimer: NodeJS.Timeout | null = null; // Add timer tracking
    private isConnecting = false; // Add connection state tracking
=======
    private reconnectDelay = 12000;
    private listeners: Map<string, Set<(message: StreamMessage) => void>> = new Map();
    private planSubscriptions: Set<string> = new Set();
    private reconnectTimer: NodeJS.Timeout | null = null;
    private isConnecting = false;
>>>>>>> 04cc6c37

    /**
     * Connect to WebSocket server
     */
    connect(): Promise<void> {
        // If already connected, return resolved promise
        if (this.ws && this.ws.readyState === WebSocket.OPEN) {
            console.log('WebSocket already connected');
            return Promise.resolve();
        }

        // If already connecting, wait for that connection
        if (this.ws && this.ws.readyState === WebSocket.CONNECTING) {
            console.log('WebSocket connection already in progress');
            return new Promise((resolve, reject) => {
                const checkConnection = () => {
                    if (this.ws?.readyState === WebSocket.OPEN) {
                        resolve();
                    } else if (this.ws?.readyState === WebSocket.CLOSED) {
                        reject(new Error('Connection failed'));
                    } else {
                        setTimeout(checkConnection, 100);
                    }
                };
                checkConnection();
            });
        }
        return new Promise((resolve, reject) => {
<<<<<<< HEAD
            // Prevent multiple simultaneous connection attempts
            if (this.isConnecting) {
                console.log('Connection attempt already in progress');
                return;
            }

            // Clear any existing reconnection timer
=======
            if (this.isConnecting) {
                console.log('Connection attempt already in progress');
                resolve();
                return;
            }

>>>>>>> 04cc6c37
            if (this.reconnectTimer) {
                clearTimeout(this.reconnectTimer);
                this.reconnectTimer = null;
            }

            try {
                this.isConnecting = true;
                
<<<<<<< HEAD
                // Get WebSocket URL from environment or default to localhost
                const wsProtocol = window.location.protocol === 'https:' ? 'wss:' : 'ws:';
                const wsHost = process.env.REACT_APP_WS_HOST || '127.0.0.1:8000';
                const processId = crypto.randomUUID(); // Generate unique process ID for this session

                // Build WebSocket URL with authentication headers as query parameters
                const userId = getUserId(); // Import this from config
=======
                const wsProtocol = window.location.protocol === 'https:' ? 'wss:' : 'ws:';
                const wsHost = process.env.REACT_APP_WS_HOST || '127.0.0.1:8000';
                const processId = crypto.randomUUID();

                const authHeaders = headerBuilder();
                const userId = authHeaders['x-ms-client-principal-id'];
                
                if (!userId) {
                    console.error('No user ID available for WebSocket connection');
                    this.isConnecting = false;
                    reject(new Error('Authentication required for WebSocket connection'));
                    return;
                }

                // Use query parameter for WebSocket authentication (as backend expects)
>>>>>>> 04cc6c37
                const wsUrl = `${wsProtocol}//${wsHost}/api/v3/socket/${processId}?user_id=${encodeURIComponent(userId)}`;

                console.log('Connecting to WebSocket:', wsUrl);
                
                this.ws = new WebSocket(wsUrl);
                
                this.ws.onopen = () => {
                    console.log('WebSocket connected successfully');
                    this.reconnectAttempts = 0;
                    this.isConnecting = false;
                    this.emit('connection_status', { connected: true });
                    resolve();
                };

                this.ws.onmessage = (event) => {
                    try {
                        const message: StreamMessage = JSON.parse(event.data);
                        this.handleMessage(message);
                    } catch (error) {
                        console.error('Error parsing WebSocket message:', error, 'Raw data:', event.data);
                        this.emit('error', { error: 'Failed to parse WebSocket message' });
                    }
                };

                this.ws.onclose = (event) => {
                    console.log('WebSocket disconnected', event.code, event.reason);
                    this.isConnecting = false;
                    this.emit('connection_status', { connected: false });
                    
<<<<<<< HEAD
                    // Only attempt reconnect if it wasn't a manual disconnect
                    if (event.code !== 1000) { // 1000 = normal closure
=======
                    if (event.code !== 1000) {
>>>>>>> 04cc6c37
                        this.attemptReconnect();
                    }
                };

                this.ws.onerror = (error) => {
                    console.error('WebSocket error:', error);
                    this.isConnecting = false;
                    this.emit('error', { error: 'WebSocket connection failed' });
                    reject(error);
                };

            } catch (error) {
                this.isConnecting = false;
                reject(error);
            }
        });
    }

    /**
     * Disconnect from WebSocket server
     */
    disconnect(): void {
        console.log('Manually disconnecting WebSocket');
        
<<<<<<< HEAD
        // Clear any pending reconnection attempts
=======
>>>>>>> 04cc6c37
        if (this.reconnectTimer) {
            clearTimeout(this.reconnectTimer);
            this.reconnectTimer = null;
        }
        
<<<<<<< HEAD
        this.reconnectAttempts = this.maxReconnectAttempts; // Prevent reconnection
        
        if (this.ws) {
            this.ws.close(1000, 'Manual disconnect'); // Use normal closure code
=======
        this.reconnectAttempts = this.maxReconnectAttempts;
        
        if (this.ws) {
            this.ws.close(1000, 'Manual disconnect');
>>>>>>> 04cc6c37
            this.ws = null;
        }
        this.planSubscriptions.clear();
        this.isConnecting = false;
    }

    /**
     * Subscribe to plan updates
     */
    subscribeToPlan(planId: string): void {
        if (this.ws && this.ws.readyState === WebSocket.OPEN) {
            const message = {
                type: 'subscribe_plan',
                plan_id: planId
            };
            
            this.ws.send(JSON.stringify(message));
            this.planSubscriptions.add(planId);
            console.log(`Subscribed to plan updates: ${planId}`);
        }
    }

    /**
     * Unsubscribe from plan updates
     */
    unsubscribeFromPlan(planId: string): void {
        if (this.ws && this.ws.readyState === WebSocket.OPEN) {
            const message = {
                type: 'unsubscribe_plan',
                plan_id: planId
            };
            
            this.ws.send(JSON.stringify(message));
            this.planSubscriptions.delete(planId);
            console.log(`Unsubscribed from plan updates: ${planId}`);
        }
    }

    /**
     * Add event listener
     */
    on(eventType: string, callback: (message: StreamMessage) => void): () => void {
        if (!this.listeners.has(eventType)) {
            this.listeners.set(eventType, new Set());
        }
        
        this.listeners.get(eventType)!.add(callback);

        return () => {
            const eventListeners = this.listeners.get(eventType);
            if (eventListeners) {
                eventListeners.delete(callback);
                if (eventListeners.size === 0) {
                    this.listeners.delete(eventType);
                }
            }
        };
    }

    /**
     * Remove event listener
     */
    off(eventType: string, callback: (message: StreamMessage) => void): void {
        const eventListeners = this.listeners.get(eventType);
        if (eventListeners) {
            eventListeners.delete(callback);
            if (eventListeners.size === 0) {
                this.listeners.delete(eventType);
            }
        }
    }

    /**
     * Emit event to listeners
     */
    private emit(eventType: string, data: any): void {
        const message: StreamMessage = {
            type: eventType as any,
            data,
            timestamp: new Date().toISOString()
        };

        const eventListeners = this.listeners.get(eventType);
        if (eventListeners) {
            eventListeners.forEach(callback => {
                try {
                    callback(message);
                } catch (error) {
                    console.error('Error in WebSocket event listener:', error);
                }
            });
        }
    }

    /**
     * Handle incoming WebSocket messages
     */
    private handleMessage(message: StreamMessage): void {
        console.log('WebSocket message received:', message);

        if (message.type) {
            this.emit(message.type, message.data);
        }

<<<<<<< HEAD
        // Handle plan approval requests specifically
=======
>>>>>>> 04cc6c37
        if (message.type === 'plan_approval_request') {
            console.log('Plan approval request received via WebSocket:', message.data);
        }

<<<<<<< HEAD
        // Emit to general message listeners
=======
>>>>>>> 04cc6c37
        this.emit('message', message);
    }

    /**
     * Attempt to reconnect with exponential backoff
     */
    private attemptReconnect(): void {
        if (this.reconnectAttempts >= this.maxReconnectAttempts) {
            console.log('Max reconnection attempts reached - stopping reconnect attempts');
            this.emit('error', { error: 'Max reconnection attempts reached' });
            return;
        }

<<<<<<< HEAD
        // Prevent multiple simultaneous reconnection attempts
=======
>>>>>>> 04cc6c37
        if (this.isConnecting || this.reconnectTimer) {
            console.log('Reconnection attempt already in progress');
            return;
        }

        this.reconnectAttempts++;
        // Use exponential backoff: 12s, 24s, 48s, 96s, 192s
        const delay = this.reconnectDelay * Math.pow(2, this.reconnectAttempts - 1);
        
        console.log(`Scheduling reconnection attempt ${this.reconnectAttempts}/${this.maxReconnectAttempts} in ${delay/1000}s`);
        
        this.reconnectTimer = setTimeout(() => {
            this.reconnectTimer = null;
            console.log(`Attempting reconnection (attempt ${this.reconnectAttempts})`);
            
            this.connect()
                .then(() => {
                    console.log('Reconnection successful - re-subscribing to plans');
<<<<<<< HEAD
                    // Re-subscribe to all plans
=======
>>>>>>> 04cc6c37
                    this.planSubscriptions.forEach(planId => {
                        this.subscribeToPlan(planId);
                    });
                })
                .catch((error) => {
                    console.error('Reconnection failed:', error);
                    // The connect() method will trigger another reconnection attempt
                    // through the onclose handler if needed
                });
        }, delay);
    }

    /**
     * Get connection status
     */
    isConnected(): boolean {
        return this.ws?.readyState === WebSocket.OPEN;
    }

    /**
     * Send message to server
     */
    send(message: any): void {
        if (this.ws && this.ws.readyState === WebSocket.OPEN) {
            this.ws.send(JSON.stringify(message));
        } else {
            console.warn('WebSocket is not connected. Cannot send message:', message);
        }
    }

    /**
     * Send plan approval response
     */
    sendPlanApprovalResponse(response: PlanApprovalResponseData): void {
        if (!this.ws || this.ws.readyState !== WebSocket.OPEN) {
            console.error('WebSocket not connected - cannot send plan approval response');
            this.emit('error', { error: 'Cannot send plan approval response - WebSocket not connected' });
            return;
        }

        try {
            const message = {
                type: 'plan_approval_response',
                data: response
            };
            this.ws.send(JSON.stringify(message));
            console.log('Plan approval response sent:', response);
        } catch (error) {
            console.error('Failed to send plan approval response:', error);
            this.emit('error', { error: 'Failed to send plan approval response' });
        }
    }
}

export const webSocketService = new WebSocketService();
export default webSocketService;<|MERGE_RESOLUTION|>--- conflicted
+++ resolved
@@ -1,8 +1,4 @@
-<<<<<<< HEAD
-import { getUserId } from '../api/config';
-=======
 import { headerBuilder } from '../api/config';
->>>>>>> 04cc6c37
 
 export interface StreamMessage {
     type: 'plan_update' | 'step_update' | 'agent_message' | 'error' | 'connection_status' | 'plan_approval_request' | 'final_result';
@@ -23,10 +19,6 @@
     timestamp?: number;
 }
 
-<<<<<<< HEAD
-// Add these new interfaces after StreamingPlanUpdate
-=======
->>>>>>> 04cc6c37
 export interface PlanApprovalRequestData {
     plan_id: string;
     session_id: string;
@@ -52,66 +44,25 @@
 
 class WebSocketService {
     private ws: WebSocket | null = null;
-    private processId: string | null = null; // Add this to store the process ID
     private reconnectAttempts = 0;
     private maxReconnectAttempts = 5;
-<<<<<<< HEAD
-    private reconnectDelay = 12000; // Changed from 1000ms to 12000ms (12 seconds)
-    private listeners: Map<string, Set<(message: StreamMessage) => void>> = new Map();
-    private planSubscriptions: Set<string> = new Set();
-    private reconnectTimer: NodeJS.Timeout | null = null; // Add timer tracking
-    private isConnecting = false; // Add connection state tracking
-=======
     private reconnectDelay = 12000;
     private listeners: Map<string, Set<(message: StreamMessage) => void>> = new Map();
     private planSubscriptions: Set<string> = new Set();
     private reconnectTimer: NodeJS.Timeout | null = null;
     private isConnecting = false;
->>>>>>> 04cc6c37
 
     /**
      * Connect to WebSocket server
      */
     connect(): Promise<void> {
-        // If already connected, return resolved promise
-        if (this.ws && this.ws.readyState === WebSocket.OPEN) {
-            console.log('WebSocket already connected');
-            return Promise.resolve();
-        }
-
-        // If already connecting, wait for that connection
-        if (this.ws && this.ws.readyState === WebSocket.CONNECTING) {
-            console.log('WebSocket connection already in progress');
-            return new Promise((resolve, reject) => {
-                const checkConnection = () => {
-                    if (this.ws?.readyState === WebSocket.OPEN) {
-                        resolve();
-                    } else if (this.ws?.readyState === WebSocket.CLOSED) {
-                        reject(new Error('Connection failed'));
-                    } else {
-                        setTimeout(checkConnection, 100);
-                    }
-                };
-                checkConnection();
-            });
-        }
         return new Promise((resolve, reject) => {
-<<<<<<< HEAD
-            // Prevent multiple simultaneous connection attempts
-            if (this.isConnecting) {
-                console.log('Connection attempt already in progress');
-                return;
-            }
-
-            // Clear any existing reconnection timer
-=======
             if (this.isConnecting) {
                 console.log('Connection attempt already in progress');
                 resolve();
                 return;
             }
 
->>>>>>> 04cc6c37
             if (this.reconnectTimer) {
                 clearTimeout(this.reconnectTimer);
                 this.reconnectTimer = null;
@@ -120,15 +71,6 @@
             try {
                 this.isConnecting = true;
                 
-<<<<<<< HEAD
-                // Get WebSocket URL from environment or default to localhost
-                const wsProtocol = window.location.protocol === 'https:' ? 'wss:' : 'ws:';
-                const wsHost = process.env.REACT_APP_WS_HOST || '127.0.0.1:8000';
-                const processId = crypto.randomUUID(); // Generate unique process ID for this session
-
-                // Build WebSocket URL with authentication headers as query parameters
-                const userId = getUserId(); // Import this from config
-=======
                 const wsProtocol = window.location.protocol === 'https:' ? 'wss:' : 'ws:';
                 const wsHost = process.env.REACT_APP_WS_HOST || '127.0.0.1:8000';
                 const processId = crypto.randomUUID();
@@ -144,7 +86,6 @@
                 }
 
                 // Use query parameter for WebSocket authentication (as backend expects)
->>>>>>> 04cc6c37
                 const wsUrl = `${wsProtocol}//${wsHost}/api/v3/socket/${processId}?user_id=${encodeURIComponent(userId)}`;
 
                 console.log('Connecting to WebSocket:', wsUrl);
@@ -174,12 +115,7 @@
                     this.isConnecting = false;
                     this.emit('connection_status', { connected: false });
                     
-<<<<<<< HEAD
-                    // Only attempt reconnect if it wasn't a manual disconnect
-                    if (event.code !== 1000) { // 1000 = normal closure
-=======
                     if (event.code !== 1000) {
->>>>>>> 04cc6c37
                         this.attemptReconnect();
                     }
                 };
@@ -204,26 +140,15 @@
     disconnect(): void {
         console.log('Manually disconnecting WebSocket');
         
-<<<<<<< HEAD
-        // Clear any pending reconnection attempts
-=======
->>>>>>> 04cc6c37
         if (this.reconnectTimer) {
             clearTimeout(this.reconnectTimer);
             this.reconnectTimer = null;
         }
         
-<<<<<<< HEAD
-        this.reconnectAttempts = this.maxReconnectAttempts; // Prevent reconnection
-        
-        if (this.ws) {
-            this.ws.close(1000, 'Manual disconnect'); // Use normal closure code
-=======
         this.reconnectAttempts = this.maxReconnectAttempts;
         
         if (this.ws) {
             this.ws.close(1000, 'Manual disconnect');
->>>>>>> 04cc6c37
             this.ws = null;
         }
         this.planSubscriptions.clear();
@@ -328,18 +253,10 @@
             this.emit(message.type, message.data);
         }
 
-<<<<<<< HEAD
-        // Handle plan approval requests specifically
-=======
->>>>>>> 04cc6c37
         if (message.type === 'plan_approval_request') {
             console.log('Plan approval request received via WebSocket:', message.data);
         }
 
-<<<<<<< HEAD
-        // Emit to general message listeners
-=======
->>>>>>> 04cc6c37
         this.emit('message', message);
     }
 
@@ -353,17 +270,12 @@
             return;
         }
 
-<<<<<<< HEAD
-        // Prevent multiple simultaneous reconnection attempts
-=======
->>>>>>> 04cc6c37
         if (this.isConnecting || this.reconnectTimer) {
             console.log('Reconnection attempt already in progress');
             return;
         }
 
         this.reconnectAttempts++;
-        // Use exponential backoff: 12s, 24s, 48s, 96s, 192s
         const delay = this.reconnectDelay * Math.pow(2, this.reconnectAttempts - 1);
         
         console.log(`Scheduling reconnection attempt ${this.reconnectAttempts}/${this.maxReconnectAttempts} in ${delay/1000}s`);
@@ -375,18 +287,12 @@
             this.connect()
                 .then(() => {
                     console.log('Reconnection successful - re-subscribing to plans');
-<<<<<<< HEAD
-                    // Re-subscribe to all plans
-=======
->>>>>>> 04cc6c37
                     this.planSubscriptions.forEach(planId => {
                         this.subscribeToPlan(planId);
                     });
                 })
                 .catch((error) => {
                     console.error('Reconnection failed:', error);
-                    // The connect() method will trigger another reconnection attempt
-                    // through the onclose handler if needed
                 });
         }, delay);
     }
