--- conflicted
+++ resolved
@@ -83,22 +83,12 @@
                 // Get WebSocket URL from environment or default to localhost
                 const wsProtocol = window.location.protocol === 'https:' ? 'wss:' : 'ws:';
                 const wsHost = process.env.REACT_APP_WS_HOST || '127.0.0.1:8000';
-<<<<<<< HEAD
-                
-                // Generate process ID only once per service instance, or reuse existing
-                if (!this.processId) {
-                    this.processId = crypto.randomUUID();
-                }
-                
-                const wsUrl = `${wsProtocol}//${wsHost}/api/v3/socket/${this.processId}`;
-=======
                 const processId = crypto.randomUUID(); // Generate unique process ID for this session
 
                 // const wsUrl = `${wsProtocol}//${wsHost}/api/v3/socket/${processId}`;
                 // Build WebSocket URL with authentication headers as query parameters
             const userId = getUserId(); // Import this from config
             const wsUrl = `${wsProtocol}//${wsHost}/api/v3/socket/${processId}?user_id=${encodeURIComponent(userId)}`;
->>>>>>> 562a03e3
 
                 console.log('Connecting to WebSocket:', wsUrl);
                 
