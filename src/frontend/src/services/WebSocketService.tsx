export interface StreamMessage {
    type: 'plan_update' | 'step_update' | 'agent_message' | 'error' | 'connection_status' | 'plan_approval_request' | 'final_result';
    plan_id?: string;
    session_id?: string;
    data?: any;
    timestamp?: string;
}

export interface StreamingPlanUpdate {
    plan_id: string;
    session_id: string;
    step_id?: string;
    agent_name?: string;
    content?: string;
    status?: 'in_progress' | 'completed' | 'error' | 'creating_plan' | 'pending_approval';
    message_type?: 'thinking' | 'action' | 'result' | 'clarification_needed' | 'plan_approval_request';
}

// Add these new interfaces after StreamingPlanUpdate
export interface PlanApprovalRequestData {
    plan_id: string;
    session_id: string;
    plan: {
        steps: Array<{
            id: string;
            description: string;
            agent: string;
            estimated_duration?: string;
        }>;
        total_steps: number;
        estimated_completion?: string;
    };
    status: 'PENDING_APPROVAL';
}

export interface PlanApprovalResponseData {
    plan_id: string;
    session_id: string;
    approved: boolean;
    feedback?: string;
}

class WebSocketService {
    private ws: WebSocket | null = null;
    private reconnectAttempts = 0;
    private maxReconnectAttempts = 5;
    private reconnectDelay = 1000;
    private listeners: Map<string, Set<(message: StreamMessage) => void>> = new Map();
    private planSubscriptions: Set<string> = new Set();

    /**
     * Connect to WebSocket server
     */
    connect(): Promise<void> {
        return new Promise((resolve, reject) => {
            try {
                // Get WebSocket URL from environment or default to localhost
                const wsProtocol = window.location.protocol === 'https:' ? 'wss:' : 'ws:';
                const wsHost = process.env.REACT_APP_WS_HOST || '127.0.0.1:8000';
<<<<<<< HEAD
                const processId = crypto.randomUUID(); // Replace with actual process ID as needed'
                const wsUrl = `${wsProtocol}//${wsHost}/api/v3/socket/${processId}`;
=======
                const processId = crypto.randomUUID(); // Generate unique process ID for this session
                const wsUrl = `${wsProtocol}//${wsHost}/socket/${processId}`;
>>>>>>> 7c4a25ab

                console.log('Connecting to WebSocket:', wsUrl);
                
                this.ws = new WebSocket(wsUrl);

                this.ws.onopen = () => {
                    console.log('WebSocket connected');
                    this.reconnectAttempts = 0;
                    this.emit('connection_status', { connected: true });
                    resolve();
                };

                this.ws.onmessage = (event) => {
                    try {
                        const message: StreamMessage =  JSON.parse(event.data);
                        this.handleMessage(message);
                    } catch (error) {
                        console.error('Error parsing WebSocket message:', error, 'Raw data:', event.data);
                        this.emit('error', { error: 'Failed to parse WebSocket message' });
                    }
                };

                this.ws.onclose = () => {
                    console.log('WebSocket disconnected');
                    this.emit('connection_status', { connected: false });
                    this.attemptReconnect();
                };

                this.ws.onerror = (error) => {
                    console.error('WebSocket error:', error);
                    this.emit('error', { error: 'WebSocket connection failed' });
                    reject(error);
                };

            } catch (error) {
                reject(error);
            }
        });
    }

    /**
     * Disconnect from WebSocket server
     */
    disconnect(): void {
        if (this.ws) {
            this.ws.close();
            this.ws = null;
        }
        this.planSubscriptions.clear();
    }

    /**
     * Subscribe to plan updates
     */
    subscribeToPlan(planId: string): void {
        if (this.ws && this.ws.readyState === WebSocket.OPEN) {
            const message = {
                type: 'subscribe_plan',
                plan_id: planId
            };
            
            this.ws.send(JSON.stringify(message));
            this.planSubscriptions.add(planId);
            console.log(`Subscribed to plan updates: ${planId}`);
        }
    }

    /**
     * Unsubscribe from plan updates
     */
    unsubscribeFromPlan(planId: string): void {
        if (this.ws && this.ws.readyState === WebSocket.OPEN) {
            const message = {
                type: 'unsubscribe_plan',
                plan_id: planId
            };
            
            this.ws.send(JSON.stringify(message));
            this.planSubscriptions.delete(planId);
            console.log(`Unsubscribed from plan updates: ${planId}`);
        }
    }

    /**
     * Add event listener
     */
    on(eventType: string, callback: (message: StreamMessage) => void): () => void {
        if (!this.listeners.has(eventType)) {
            this.listeners.set(eventType, new Set());
        }
        
        this.listeners.get(eventType)!.add(callback);

        // Return unsubscribe function
        return () => {
            const eventListeners = this.listeners.get(eventType);
            if (eventListeners) {
                eventListeners.delete(callback);
                if (eventListeners.size === 0) {
                    this.listeners.delete(eventType);
                }
            }
        };
    }

    /**
     * Remove event listener
     */
    off(eventType: string, callback: (message: StreamMessage) => void): void {
        const eventListeners = this.listeners.get(eventType);
        if (eventListeners) {
            eventListeners.delete(callback);
            if (eventListeners.size === 0) {
                this.listeners.delete(eventType);
            }
        }
    }

    /**
     * Emit event to listeners
     */
    private emit(eventType: string, data: any): void {
        const message: StreamMessage = {
            type: eventType as any,
            data,
            timestamp: new Date().toISOString()
        };

        const eventListeners = this.listeners.get(eventType);
        if (eventListeners) {
            eventListeners.forEach(callback => {
                try {
                    callback(message);
                } catch (error) {
                    console.error('Error in WebSocket event listener:', error);
                }
            });
        }
    }

    /**
     * Handle incoming WebSocket messages
     */
    /**
 * Handle incoming WebSocket messages
 */
    private handleMessage(message: StreamMessage): void {
        console.log('WebSocket message received:', message);

        // Emit to specific event listeners
        if (message.type) {
            this.emit(message.type, message.data);
        }

        // Handle plan approval requests specifically
        if (message.type === 'plan_approval_request') {
            console.log('Plan approval request received via WebSocket:', message.data);
        }

        // Emit to general message listeners
        this.emit('message', message);
    }

    /**
     * Attempt to reconnect with exponential backoff
     */
    private attemptReconnect(): void {
        if (this.reconnectAttempts >= this.maxReconnectAttempts) {
            console.log('Max reconnection attempts reached');
            this.emit('error', { error: 'Max reconnection attempts reached' });
            return;
        }

        this.reconnectAttempts++;
        const delay = this.reconnectDelay * Math.pow(2, this.reconnectAttempts - 1);
        
        console.log(`Attempting to reconnect in ${delay}ms (attempt ${this.reconnectAttempts})`);
        
        setTimeout(() => {
            this.connect()
                .then(() => {
                    // Re-subscribe to all plans
                    this.planSubscriptions.forEach(planId => {
                        this.subscribeToPlan(planId);
                    });
                })
                .catch((error) => {
                    console.error('Reconnection failed:', error);
                });
        }, delay);
    }

    /**
     * Get connection status
     */
    isConnected(): boolean {
        return this.ws?.readyState === WebSocket.OPEN;
    }

    /**
     * Send message to server
     */
    send(message: any): void {
        if (this.ws && this.ws.readyState === WebSocket.OPEN) {
            this.ws.send(JSON.stringify(message));
        } else {
            console.warn('WebSocket is not connected. Cannot send message:', message);
        }
    }

    /**
 * Send plan approval response
 */
    sendPlanApprovalResponse(response: PlanApprovalResponseData): void {
    if (!this.ws || this.ws.readyState !== WebSocket.OPEN) {
        console.error('WebSocket not connected - cannot send plan approval response');
        this.emit('error', { error: 'Cannot send plan approval response - WebSocket not connected' });
        return;
    }

    try {
        const message = {
            type: 'plan_approval_response',
            data: response
        };
        this.ws.send(JSON.stringify(message));
        console.log('Plan approval response sent:', response);
    } catch (error) {
        console.error('Failed to send plan approval response:', error);
        this.emit('error', { error: 'Failed to send plan approval response' });
    }
}
}

// Export singleton instance
export const webSocketService = new WebSocketService();
export default webSocketService;<|MERGE_RESOLUTION|>--- conflicted
+++ resolved
@@ -57,13 +57,8 @@
                 // Get WebSocket URL from environment or default to localhost
                 const wsProtocol = window.location.protocol === 'https:' ? 'wss:' : 'ws:';
                 const wsHost = process.env.REACT_APP_WS_HOST || '127.0.0.1:8000';
-<<<<<<< HEAD
-                const processId = crypto.randomUUID(); // Replace with actual process ID as needed'
-                const wsUrl = `${wsProtocol}//${wsHost}/api/v3/socket/${processId}`;
-=======
                 const processId = crypto.randomUUID(); // Generate unique process ID for this session
                 const wsUrl = `${wsProtocol}//${wsHost}/socket/${processId}`;
->>>>>>> 7c4a25ab
 
                 console.log('Connecting to WebSocket:', wsUrl);
                 
