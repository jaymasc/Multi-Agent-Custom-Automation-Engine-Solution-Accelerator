--- conflicted
+++ resolved
@@ -2,7 +2,6 @@
 import asyncio
 import logging
 import os
-
 # Azure monitoring
 import re
 import uuid
@@ -13,41 +12,25 @@
 from azure.monitor.opentelemetry import configure_azure_monitor
 from common.config.app_config import config
 from common.database.database_factory import DatabaseFactory
-from common.models.messages_kernel import (
-    AgentMessage,
-    AgentType,
-    HumanClarification,
-    HumanFeedback,
-    InputTask,
-    Plan,
-    PlanStatus,
-    PlanWithSteps,
-    Step,
-    UserLanguage,
-)
+from common.models.messages_kernel import (AgentMessage, AgentType,
+                                           HumanClarification, HumanFeedback,
+                                           InputTask, Plan, PlanStatus,
+                                           PlanWithSteps, Step, UserLanguage)
 from common.utils.event_utils import track_event_if_configured
 from common.utils.utils_date import format_dates_in_messages
-
 # Updated import for KernelArguments
 from common.utils.utils_kernel import rai_success
-
+from common.utils.websocket_streaming import (websocket_streaming_endpoint,
+                                              ws_manager)
 # FastAPI imports
 from fastapi import FastAPI, HTTPException, Query, Request, WebSocket
 from fastapi.middleware.cors import CORSMiddleware
 from kernel_agents.agent_factory import AgentFactory
-
 # Local imports
 from middleware.health_check import HealthCheckMiddleware
 from v3.api.router import app_v3
-from common.utils.websocket_streaming import websocket_streaming_endpoint, ws_manager
-
 # Semantic Kernel imports
-<<<<<<< HEAD
 from v3.orchestration.orchestration_manager import OrchestrationManager
-=======
-# from v3.config.settings import orchestration_config
-# from v3.magentic_agents.magentic_agent_factory import cleanup_all_agents, get_agents
->>>>>>> 6e8fce5d
 
 # Check if the Application Insights Instrumentation Key is set in the environment variables
 connection_string = config.APPLICATIONINSIGHTS_CONNECTION_STRING
@@ -918,11 +901,9 @@
     Test endpoint to simulate streaming updates for a plan.
     This is for testing the WebSocket streaming functionality.
     """
-    from common.utils.websocket_streaming import (
-        send_plan_update,
-        send_agent_message,
-        send_step_update,
-    )
+    from common.utils.websocket_streaming import (send_agent_message,
+                                                  send_plan_update,
+                                                  send_step_update)
 
     try:
         # Simulate a series of streaming updates
