# app_kernel.py
import asyncio
import logging
import os
# Azure monitoring
import re
import uuid
from contextlib import asynccontextmanager
from typing import Dict, List, Optional

from auth.auth_utils import get_authenticated_user_details
from azure.monitor.opentelemetry import configure_azure_monitor
from common.config.app_config import config
from common.database.database_factory import DatabaseFactory
from common.models.messages_kernel import (AgentMessage, AgentType,
                                           HumanClarification, HumanFeedback,
                                           InputTask, Plan, PlanStatus,
                                           PlanWithSteps, Step, UserLanguage)
from common.utils.event_utils import track_event_if_configured
from common.utils.utils_date import format_dates_in_messages
# Updated import for KernelArguments
from common.utils.utils_kernel import rai_success
from common.utils.websocket_streaming import (websocket_streaming_endpoint,
                                              ws_manager)
# FastAPI imports
from fastapi import FastAPI, HTTPException, Query, Request, WebSocket
from fastapi.middleware.cors import CORSMiddleware
from kernel_agents.agent_factory import AgentFactory
# Local imports
from middleware.health_check import HealthCheckMiddleware
from v3.api.router import app_v3
# Semantic Kernel imports
from v3.orchestration.orchestration_manager import OrchestrationManager

# Check if the Application Insights Instrumentation Key is set in the environment variables
connection_string = config.APPLICATIONINSIGHTS_CONNECTION_STRING
if connection_string:
    # Configure Application Insights if the Instrumentation Key is found
    configure_azure_monitor(connection_string=connection_string)
    logging.info(
        "Application Insights configured with the provided Instrumentation Key"
    )
else:
    # Log a warning if the Instrumentation Key is not found
    logging.warning(
        "No Application Insights Instrumentation Key found. Skipping configuration"
    )

# Configure logging
logging.basicConfig(level=logging.INFO)

# Suppress INFO logs from 'azure.core.pipeline.policies.http_logging_policy'
logging.getLogger("azure.core.pipeline.policies.http_logging_policy").setLevel(
    logging.WARNING
)
logging.getLogger("azure.identity.aio._internal").setLevel(logging.WARNING)

# # Suppress info logs from OpenTelemetry exporter
logging.getLogger("azure.monitor.opentelemetry.exporter.export._base").setLevel(
    logging.WARNING
)

# Initialize the FastAPI app
app = FastAPI()

frontend_url = config.FRONTEND_SITE_NAME

# Add this near the top of your app.py, after initializing the app
app.add_middleware(
    CORSMiddleware,
    allow_origins=[
        frontend_url
    ],  # Allow all origins for development; restrict in production
    allow_credentials=True,
    allow_methods=["*"],
    allow_headers=["*"],
)

# Configure health check
app.add_middleware(HealthCheckMiddleware, password="", checks={})
# v3 endpoints
app.include_router(app_v3)
logging.info("Added health check middleware")


# WebSocket streaming endpoint
@app.websocket("/ws/streaming")
async def websocket_endpoint(websocket: WebSocket):
    """WebSocket endpoint for real-time plan execution streaming"""
    await websocket_streaming_endpoint(websocket)


@app.post("/api/user_browser_language")
async def user_browser_language_endpoint(user_language: UserLanguage, request: Request):
    """
    Receive the user's browser language.

    ---
    tags:
      - User
    parameters:
      - name: language
        in: query
        type: string
        required: true
        description: The user's browser language
    responses:
      200:
        description: Language received successfully
        schema:
          type: object
          properties:
            status:
              type: string
              description: Confirmation message
    """
    config.set_user_local_browser_language(user_language.language)

    # Log the received language for the user
    logging.info(f"Received browser language '{user_language}' for user ")

    return {"status": "Language received successfully"}


@app.post("/api/input_task")
async def input_task_endpoint(input_task: InputTask, request: Request):
    """
    Receive the initial input task from the user.
    """
    # Fix 1: Properly await the async rai_success function
    if not await rai_success(input_task.description, True):
        print("RAI failed")

        track_event_if_configured(
            "RAI failed",
            {
                "status": "Plan not created - RAI validation failed",
                "description": input_task.description,
                "session_id": input_task.session_id,
            },
        )

        return {
            "status": "RAI_VALIDATION_FAILED",
            "message": "Content Safety Check Failed",
            "detail": "Your request contains content that doesn't meet our safety guidelines. Please modify your request to ensure it's appropriate and try again.",
            "suggestions": [
                "Remove any potentially harmful, inappropriate, or unsafe content",
                "Use more professional and constructive language",
                "Focus on legitimate business or educational objectives",
                "Ensure your request complies with content policies",
            ],
        }
    authenticated_user = get_authenticated_user_details(request_headers=request.headers)
    user_id = authenticated_user["user_principal_id"]

    if not user_id:
        track_event_if_configured(
            "UserIdNotFound", {"status_code": 400, "detail": "no user"}
        )
        raise HTTPException(status_code=400, detail="no user")

    # Generate session ID if not provided
    if not input_task.session_id:
        input_task.session_id = str(uuid.uuid4())

    # Wrap initialization and agent creation in its own try block for setup errors
    try:
<<<<<<< HEAD
        # Create all agents instead of just the planner agent
        # This ensures other agents are created first and the planner has access to them
        memory_store = await DatabaseFactory.get_database(user_id=user_id)
        client = None
        try:
            client = config.get_ai_project_client()
        except Exception as client_exc:
            logging.error(f"Error creating AIProjectClient: {client_exc}")

=======
        kernel, memory_store = await initialize_runtime_and_context(
            input_task.session_id, user_id
        )
        client = config.get_ai_project_client()
>>>>>>> 96f6a36e
        agents = await AgentFactory.create_all_agents(
            session_id=input_task.session_id,
            user_id=user_id,
            memory_store=memory_store,
            client=client,
        )
    except Exception as setup_exc:
        logging.error(f"Failed to initialize agents or context: {setup_exc}")
        track_event_if_configured(
            "InputTaskSetupError",
            {"session_id": input_task.session_id, "error": str(setup_exc)},
        )
        raise HTTPException(
            status_code=500, detail="Could not initialize services for your request."
        ) from setup_exc

    try:
        group_chat_manager = agents[AgentType.GROUP_CHAT_MANAGER.value]
        await group_chat_manager.handle_input_task(input_task)

        plan = await memory_store.get_plan_by_session(input_task.session_id)
        if not plan:
            track_event_if_configured(
                "PlanNotFound",
                {"status": "Plan not found", "session_id": input_task.session_id},
            )
            raise HTTPException(status_code=404, detail="Plan not found")

        track_event_if_configured(
            "InputTaskProcessed",
            {"status": f"Plan created with ID: {plan.id}", "session_id": input_task.session_id},
        )
        return {
            "status": f"Plan created with ID: {plan.id}",
            "session_id": input_task.session_id,
            "plan_id": plan.id,
            "description": input_task.description,
        }
    except HTTPException:
        # Re-raise HTTPExceptions so they are not caught by the generic block
        raise
    except Exception as e:
        # This now specifically handles errors during task processing
        error_msg = str(e)
        if "Rate limit is exceeded" in error_msg:
            match = re.search(
                r"Rate limit is exceeded\. Try again in (\d+) seconds?\.", error_msg
            )
            if match:
                error_msg = "Application temporarily unavailable due to quota limits. Please try again later."

        track_event_if_configured(
            "InputTaskError",
            {"session_id": input_task.session_id, "error": str(e)},
        )
<<<<<<< HEAD
        raise HTTPException(
            status_code=400, detail=f"Error creating plan: {error_msg}"
        ) from e
=======
        raise HTTPException(status_code=400, detail=f"Error processing plan: {error_msg}") from e
    finally:
        # Ensure the client is closed even if an error occurs
        if 'client' in locals() and client:
            try:
                client.close()
            except Exception as e:
                logging.error(f"Error closing AIProjectClient: {e}")
>>>>>>> 96f6a36e


@app.post("/api/human_feedback")
async def human_feedback_endpoint(human_feedback: HumanFeedback, request: Request):
    """
    Receive human feedback on a step.

    ---
    tags:
      - Feedback
    parameters:
      - name: user_principal_id
        in: header
        type: string
        required: true
        description: User ID extracted from the authentication header
      - name: body
        in: body
        required: true
        schema:
          type: object
          properties:
            step_id:
              type: string
              description: The ID of the step to provide feedback for
            plan_id:
              type: string
              description: The plan ID
            session_id:
              type: string
              description: The session ID
            approved:
              type: boolean
              description: Whether the step is approved
            human_feedback:
              type: string
              description: Optional feedback details
            updated_action:
              type: string
              description: Optional updated action
            user_id:
              type: string
              description: The user ID providing the feedback
    responses:
      200:
        description: Feedback received successfully
        schema:
          type: object
          properties:
            status:
              type: string
            session_id:
              type: string
            step_id:
              type: string
      400:
        description: Missing or invalid user information
    """
    authenticated_user = get_authenticated_user_details(request_headers=request.headers)
    user_id = authenticated_user["user_principal_id"]
    if not user_id:
        track_event_if_configured(
            "UserIdNotFound", {"status_code": 400, "detail": "no user"}
        )
        raise HTTPException(status_code=400, detail="no user")

    memory_store = await DatabaseFactory.get_database(user_id=user_id)

    client = None
    try:
        client = config.get_ai_project_client()
    except Exception as client_exc:
        logging.error(f"Error creating AIProjectClient: {client_exc}")

    human_agent = await AgentFactory.create_agent(
        agent_type=AgentType.HUMAN,
        session_id=human_feedback.session_id,
        user_id=user_id,
        memory_store=memory_store,
        client=client,
    )

    if human_agent is None:
        track_event_if_configured(
            "AgentNotFound",
            {
                "status": "Agent not found",
                "session_id": human_feedback.session_id,
                "step_id": human_feedback.step_id,
            },
        )
        raise HTTPException(status_code=404, detail="Agent not found")

    # Use the human agent to handle the feedback
    await human_agent.handle_human_feedback(human_feedback=human_feedback)

    track_event_if_configured(
        "Completed Feedback received",
        {
            "status": "Feedback received",
            "session_id": human_feedback.session_id,
            "step_id": human_feedback.step_id,
        },
    )
    if client:
        try:
            client.close()
        except Exception as e:
            logging.error(f"Error sending to AIProjectClient: {e}")
    return {
        "status": "Feedback received",
        "session_id": human_feedback.session_id,
        "step_id": human_feedback.step_id,
    }


@app.post("/api/human_clarification_on_plan")
async def human_clarification_endpoint(
    human_clarification: HumanClarification, request: Request
):
    """
    Receive human clarification on a plan.

    ---
    tags:
      - Clarification
    parameters:
      - name: user_principal_id
        in: header
        type: string
        required: true
        description: User ID extracted from the authentication header
      - name: body
        in: body
        required: true
        schema:
          type: object
          properties:
            plan_id:
              type: string
              description: The plan ID requiring clarification
            session_id:
              type: string
              description: The session ID
            human_clarification:
              type: string
              description: Clarification details provided by the user
            user_id:
              type: string
              description: The user ID providing the clarification
    responses:
      200:
        description: Clarification received successfully
        schema:
          type: object
          properties:
            status:
              type: string
            session_id:
              type: string
      400:
        description: Missing or invalid user information
    """
    if not await rai_success(human_clarification.human_clarification, False):
        print("RAI failed")
        track_event_if_configured(
            "RAI failed",
            {
                "status": "Clarification rejected - RAI validation failed",
                "description": human_clarification.human_clarification,
                "session_id": human_clarification.session_id,
            },
        )
        raise HTTPException(
            status_code=400,
            detail={
                "error_type": "RAI_VALIDATION_FAILED",
                "message": "Clarification Safety Check Failed",
                "description": "Your clarification contains content that doesn't meet our safety guidelines. Please provide a more appropriate clarification.",
                "suggestions": [
                    "Use clear and professional language",
                    "Avoid potentially harmful or inappropriate content",
                    "Focus on providing constructive feedback or clarification",
                    "Ensure your message complies with content policies",
                ],
                "user_action": "Please revise your clarification and try again",
            },
        )

    authenticated_user = get_authenticated_user_details(request_headers=request.headers)
    user_id = authenticated_user["user_principal_id"]
    if not user_id:
        track_event_if_configured(
            "UserIdNotFound", {"status_code": 400, "detail": "no user"}
        )
        raise HTTPException(status_code=400, detail="no user")

    memory_store = await DatabaseFactory.get_database(user_id=user_id)
    client = None
    try:
        client = config.get_ai_project_client()
    except Exception as client_exc:
        logging.error(f"Error creating AIProjectClient: {client_exc}")

    human_agent = await AgentFactory.create_agent(
        agent_type=AgentType.HUMAN,
        session_id=human_clarification.session_id,
        user_id=user_id,
        memory_store=memory_store,
        client=client,
    )

    if human_agent is None:
        track_event_if_configured(
            "AgentNotFound",
            {
                "status": "Agent not found",
                "session_id": human_clarification.session_id,
                "step_id": human_clarification.step_id,
            },
        )
        raise HTTPException(status_code=404, detail="Agent not found")

    # Use the human agent to handle the feedback
    await human_agent.handle_human_clarification(
        human_clarification=human_clarification
    )

    track_event_if_configured(
        "Completed Human clarification on the plan",
        {
            "status": "Clarification received",
            "session_id": human_clarification.session_id,
        },
    )
    if client:
        try:
            client.close()
        except Exception as e:
            logging.error(f"Error sending to AIProjectClient: {e}")
    return {
        "status": "Clarification received",
        "session_id": human_clarification.session_id,
    }


@app.post("/api/approve_step_or_steps")
async def approve_step_endpoint(
    human_feedback: HumanFeedback, request: Request
) -> Dict[str, str]:
    """
    Approve a step or multiple steps in a plan.

    ---
    tags:
      - Approval
    parameters:
      - name: user_principal_id
        in: header
        type: string
        required: true
        description: User ID extracted from the authentication header
      - name: body
        in: body
        required: true
        schema:
          type: object
          properties:
            step_id:
              type: string
              description: Optional step ID to approve
            plan_id:
              type: string
              description: The plan ID
            session_id:
              type: string
              description: The session ID
            approved:
              type: boolean
              description: Whether the step(s) are approved
            human_feedback:
              type: string
              description: Optional feedback details
            updated_action:
              type: string
              description: Optional updated action
            user_id:
              type: string
              description: The user ID providing the approval
    responses:
      200:
        description: Approval status returned
        schema:
          type: object
          properties:
            status:
              type: string
      400:
        description: Missing or invalid user information
    """
    authenticated_user = get_authenticated_user_details(request_headers=request.headers)
    user_id = authenticated_user["user_principal_id"]
    if not user_id:
        track_event_if_configured(
            "UserIdNotFound", {"status_code": 400, "detail": "no user"}
        )
        raise HTTPException(status_code=400, detail="no user")

    # Get the agents for this session
    memory_store = await DatabaseFactory.get_database(user_id=user_id)
    client = None
    try:
        client = config.get_ai_project_client()
    except Exception as client_exc:
        logging.error(f"Error creating AIProjectClient: {client_exc}")
    agents = await AgentFactory.create_all_agents(
        session_id=human_feedback.session_id,
        user_id=user_id,
        memory_store=memory_store,
        client=client,
    )

    # Send the approval to the group chat manager
    group_chat_manager = agents[AgentType.GROUP_CHAT_MANAGER.value]

    await group_chat_manager.handle_human_feedback(human_feedback)

    if client:
        try:
            client.close()
        except Exception as e:
            logging.error(f"Error sending to AIProjectClient: {e}")
    # Return a status message
    if human_feedback.step_id:
        track_event_if_configured(
            "Completed Human clarification with step_id",
            {
                "status": f"Step {human_feedback.step_id} - Approval:{human_feedback.approved}."
            },
        )

        return {
            "status": f"Step {human_feedback.step_id} - Approval:{human_feedback.approved}."
        }
    else:
        track_event_if_configured(
            "Completed Human clarification without step_id",
            {"status": "All steps approved"},
        )

        return {"status": "All steps approved"}


# Get plans is called in the initial side rendering of the frontend
@app.get("/api/plans")
async def get_plans(
    request: Request,
    session_id: Optional[str] = Query(None),
    plan_id: Optional[str] = Query(None),
    team_id: Optional[str] = Query(None),
):
    """
    Retrieve plans for the current user.

    ---
    tags:
      - Plans
    parameters:
      - name: session_id
        in: query
        type: string
        required: false
        description: Optional session ID to retrieve plans for a specific session
    responses:
      200:
        description: List of plans with steps for the user
        schema:
          type: array
          items:
            type: object
            properties:
              id:
                type: string
                description: Unique ID of the plan
              session_id:
                type: string
                description: Session ID associated with the plan
              initial_goal:
                type: string
                description: The initial goal derived from the user's input
              overall_status:
                type: string
                description: Status of the plan (e.g., in_progress, completed)
              steps:
                type: array
                items:
                  type: object
                  properties:
                    id:
                      type: string
                      description: Unique ID of the step
                    plan_id:
                      type: string
                      description: ID of the plan the step belongs to
                    action:
                      type: string
                      description: The action to be performed
                    agent:
                      type: string
                      description: The agent responsible for the step
                    status:
                      type: string
                      description: Status of the step (e.g., planned, approved, completed)
      400:
        description: Missing or invalid user information
      404:
        description: Plan not found
    """

    authenticated_user = get_authenticated_user_details(request_headers=request.headers)
    user_id = authenticated_user["user_principal_id"]
    if not user_id:
        track_event_if_configured(
            "UserIdNotFound", {"status_code": 400, "detail": "no user"}
        )
        raise HTTPException(status_code=400, detail="no user")

    # Initialize agent team for this user session
    await OrchestrationManager.get_current_orchestration(user_id=user_id)

    # Replace the following with code to get plan run history from the database

    # # Initialize memory context
    # memory_store = await DatabaseFactory.get_database(user_id=user_id)
    # if session_id:
    #     plan = await memory_store.get_plan_by_session(session_id=session_id)
    #     if not plan:
    #         track_event_if_configured(
    #             "GetPlanBySessionNotFound",
    #             {"status_code": 400, "detail": "Plan not found"},
    #         )
    #         raise HTTPException(status_code=404, detail="Plan not found")

    #     # Use get_steps_by_plan to match the original implementation
    #     steps = await memory_store.get_steps_by_plan(plan_id=plan.id)
    #     plan_with_steps = PlanWithSteps(**plan.model_dump(), steps=steps)
    #     plan_with_steps.update_step_counts()
    #     return [plan_with_steps]
    # if plan_id:
    #     plan = await memory_store.get_plan_by_plan_id(plan_id=plan_id)
    #     if not plan:
    #         track_event_if_configured(
    #             "GetPlanBySessionNotFound",
    #             {"status_code": 400, "detail": "Plan not found"},
    #         )
    #         raise HTTPException(status_code=404, detail="Plan not found")

    #     # Use get_steps_by_plan to match the original implementation
    #     steps = await memory_store.get_steps_by_plan(plan_id=plan.id)
    #     messages = await memory_store.get_data_by_type_and_session_id(
    #         "agent_message", session_id=plan.session_id
    #     )

    #     plan_with_steps = PlanWithSteps(**plan.model_dump(), steps=steps)
    #     plan_with_steps.update_step_counts()

    #     # Format dates in messages according to locale
    #     formatted_messages = format_dates_in_messages(
    #         messages, config.get_user_local_browser_language()
    #     )

    #     return [plan_with_steps, formatted_messages]

    # all_plans = await memory_store.get_all_plans()
    # # Fetch steps for all plans concurrently
    # steps_for_all_plans = await asyncio.gather(
    #     *[memory_store.get_steps_by_plan(plan_id=plan.id) for plan in all_plans]
    # )
    # # Create list of PlanWithSteps and update step counts
    # list_of_plans_with_steps = []
    # for plan, steps in zip(all_plans, steps_for_all_plans):
    #     plan_with_steps = PlanWithSteps(**plan.model_dump(), steps=steps)
    #     plan_with_steps.update_step_counts()
    #     list_of_plans_with_steps.append(plan_with_steps)

    return []


@app.get("/api/steps/{plan_id}", response_model=List[Step])
async def get_steps_by_plan(plan_id: str, request: Request) -> List[Step]:
    """
    Retrieve steps for a specific plan.

    ---
    tags:
      - Steps
    parameters:
      - name: plan_id
        in: path
        type: string
        required: true
        description: The ID of the plan to retrieve steps for
    responses:
      200:
        description: List of steps associated with the specified plan
        schema:
          type: array
          items:
            type: object
            properties:
              id:
                type: string
                description: Unique ID of the step
              plan_id:
                type: string
                description: ID of the plan the step belongs to
              action:
                type: string
                description: The action to be performed
              agent:
                type: string
                description: The agent responsible for the step
              status:
                type: string
                description: Status of the step (e.g., planned, approved, completed)
              agent_reply:
                type: string
                description: Optional response from the agent after execution
              human_feedback:
                type: string
                description: Optional feedback provided by a human
              updated_action:
                type: string
                description: Optional modified action based on feedback
       400:
        description: Missing or invalid user information
      404:
        description: Plan or steps not found
    """
    authenticated_user = get_authenticated_user_details(request_headers=request.headers)
    user_id = authenticated_user["user_principal_id"]
    if not user_id:
        track_event_if_configured(
            "UserIdNotFound", {"status_code": 400, "detail": "no user"}
        )
        raise HTTPException(status_code=400, detail="no user")

    # Initialize memory context
    memory_store = await DatabaseFactory.get_database(user_id=user_id)
    steps = await memory_store.get_steps_for_plan(plan_id=plan_id)
    return steps


@app.get("/api/agent_messages/{session_id}", response_model=List[AgentMessage])
async def get_agent_messages(session_id: str, request: Request) -> List[AgentMessage]:
    """
    Retrieve agent messages for a specific session.

    ---
    tags:
      - Agent Messages
    parameters:
      - name: session_id
        in: path
        type: string
        required: true
        in: path
        type: string
        required: true
        description: The ID of the session to retrieve agent messages for
    responses:
      200:
        description: List of agent messages associated with the specified session
        schema:
          type: array
          items:
            type: object
            properties:
              id:
                type: string
                description: Unique ID of the agent message
              session_id:
                type: string
                description: Session ID associated with the message
              plan_id:
                type: string
                description: Plan ID related to the agent message
              content:
                type: string
                description: Content of the message
              source:
                type: string
                description: Source of the message (e.g., agent type)
              timestamp:
                type: string
                format: date-time
                description: Timestamp of the message
              step_id:
                type: string
                description: Optional step ID associated with the message
      400:
        description: Missing or invalid user information
      404:
        description: Agent messages not found
    """
    authenticated_user = get_authenticated_user_details(request_headers=request.headers)
    user_id = authenticated_user["user_principal_id"]
    if not user_id:
        track_event_if_configured(
            "UserIdNotFound", {"status_code": 400, "detail": "no user"}
        )
        raise HTTPException(status_code=400, detail="no user")

    # Initialize memory context
    memory_store = await DatabaseFactory.get_database(user_id=user_id)
    agent_messages = await memory_store.get_data_by_type("agent_message")
    return agent_messages


@app.get("/api/agent-tools")
async def get_agent_tools():
    """
    Retrieve all available agent tools.

    ---
    tags:
      - Agent Tools
    responses:
      200:
        description: List of all available agent tools and their descriptions
        schema:
          type: array
          items:
            type: object
            properties:
              agent:
                type: string
                description: Name of the agent associated with the tool
              function:
                type: string
                description: Name of the tool function
              description:
                type: string
                description: Detailed description of what the tool does
              arguments:
                type: string
                description: Arguments required by the tool function
    """
    return []


@app.post("/api/test/streaming/{plan_id}")
async def test_streaming_updates(plan_id: str):
    """
    Test endpoint to simulate streaming updates for a plan.
    This is for testing the WebSocket streaming functionality.
    """
    from common.utils.websocket_streaming import (send_agent_message,
                                                  send_plan_update,
                                                  send_step_update)

    try:
        # Simulate a series of streaming updates
        await send_agent_message(
            plan_id=plan_id,
            agent_name="Data Analyst",
            content="Starting analysis of the data...",
            message_type="thinking",
        )

        await asyncio.sleep(1)

        await send_plan_update(
            plan_id=plan_id,
            step_id="step_1",
            agent_name="Data Analyst",
            content="Analyzing customer data patterns...",
            status="in_progress",
            message_type="action",
        )

        await asyncio.sleep(2)

        await send_agent_message(
            plan_id=plan_id,
            agent_name="Data Analyst",
            content="Found 3 key insights in the customer data. Processing recommendations...",
            message_type="result",
        )

        await asyncio.sleep(1)

        await send_step_update(
            plan_id=plan_id,
            step_id="step_1",
            status="completed",
            content="Data analysis completed successfully!",
        )

        await send_agent_message(
            plan_id=plan_id,
            agent_name="Business Advisor",
            content="Reviewing the analysis results and preparing strategic recommendations...",
            message_type="thinking",
        )

        await asyncio.sleep(2)

        await send_plan_update(
            plan_id=plan_id,
            step_id="step_2",
            agent_name="Business Advisor",
            content="Based on the data analysis, I recommend focusing on customer retention strategies for the identified high-value segments.",
            status="completed",
            message_type="result",
        )

        return {
            "status": "success",
            "message": f"Test streaming updates sent for plan {plan_id}",
        }

    except Exception as e:
        logging.error(f"Error sending test streaming updates: {e}")
        raise HTTPException(status_code=500, detail=str(e))


# Run the app
if __name__ == "__main__":
    import uvicorn

    uvicorn.run("app_kernel:app", host="127.0.0.1", port=8000, reload=True)<|MERGE_RESOLUTION|>--- conflicted
+++ resolved
@@ -166,22 +166,10 @@
 
     # Wrap initialization and agent creation in its own try block for setup errors
     try:
-<<<<<<< HEAD
-        # Create all agents instead of just the planner agent
-        # This ensures other agents are created first and the planner has access to them
-        memory_store = await DatabaseFactory.get_database(user_id=user_id)
-        client = None
-        try:
-            client = config.get_ai_project_client()
-        except Exception as client_exc:
-            logging.error(f"Error creating AIProjectClient: {client_exc}")
-
-=======
         kernel, memory_store = await initialize_runtime_and_context(
             input_task.session_id, user_id
         )
         client = config.get_ai_project_client()
->>>>>>> 96f6a36e
         agents = await AgentFactory.create_all_agents(
             session_id=input_task.session_id,
             user_id=user_id,
@@ -237,11 +225,6 @@
             "InputTaskError",
             {"session_id": input_task.session_id, "error": str(e)},
         )
-<<<<<<< HEAD
-        raise HTTPException(
-            status_code=400, detail=f"Error creating plan: {error_msg}"
-        ) from e
-=======
         raise HTTPException(status_code=400, detail=f"Error processing plan: {error_msg}") from e
     finally:
         # Ensure the client is closed even if an error occurs
@@ -250,7 +233,6 @@
                 client.close()
             except Exception as e:
                 logging.error(f"Error closing AIProjectClient: {e}")
->>>>>>> 96f6a36e
 
 
 @app.post("/api/human_feedback")
