import os
import sys
from unittest.mock import MagicMock, patch

import pytest
from fastapi.testclient import TestClient

# Mock Azure dependencies to prevent import errors
sys.modules["azure.monitor"] = MagicMock()
sys.modules["azure.monitor.events.extension"] = MagicMock()
sys.modules["azure.monitor.opentelemetry"] = MagicMock()
sys.modules["azure.ai.projects"] = MagicMock()
sys.modules["azure.ai.projects.aio"] = MagicMock()

# Mock environment variables before importing app
os.environ["COSMOSDB_ENDPOINT"] = "https://mock-endpoint"
os.environ["COSMOSDB_KEY"] = "mock-key"
os.environ["COSMOSDB_DATABASE"] = "mock-database"
os.environ["COSMOSDB_CONTAINER"] = "mock-container"
os.environ[
    "APPLICATIONINSIGHTS_CONNECTION_STRING"
] = "InstrumentationKey=mock-instrumentation-key;IngestionEndpoint=https://mock-ingestion-endpoint"
os.environ["AZURE_OPENAI_DEPLOYMENT_NAME"] = "mock-deployment-name"
os.environ["AZURE_OPENAI_API_VERSION"] = "2023-01-01"
os.environ["AZURE_OPENAI_ENDPOINT"] = "https://mock-openai-endpoint"

# Ensure repo root is on sys.path so `src.backend...` imports work
ROOT_DIR = os.path.abspath(os.path.join(os.path.dirname(__file__), "../../.."))
if ROOT_DIR not in sys.path:
    sys.path.insert(0, ROOT_DIR)

# Provide safe defaults for vars that app_config reads at import-time
os.environ.setdefault("AZURE_AI_SUBSCRIPTION_ID", "00000000-0000-0000-0000-000000000000")
os.environ.setdefault("AZURE_AI_RESOURCE_GROUP", "rg-test")
os.environ.setdefault("AZURE_AI_PROJECT_NAME", "proj-test")
os.environ.setdefault("AZURE_AI_AGENT_ENDPOINT", "https://agents.example.com/")
os.environ.setdefault("USER_LOCAL_BROWSER_LANGUAGE", "en-US")

# Mock telemetry initialization to prevent errors
with patch("azure.monitor.opentelemetry.configure_azure_monitor", MagicMock()):
    try:
        from src.backend.app import app  # preferred if file exists
    except ModuleNotFoundError:
        # fallback to app_kernel which exists in this repo
        import importlib
        mod = importlib.import_module("src.backend.app_kernel")
        app = getattr(mod, "app", None)
        if app is None:
            create_app = getattr(mod, "create_app", None)
            if create_app is not None:
                app = create_app()
            else:
                raise

# Initialize FastAPI test client
client = TestClient(app)

from fastapi.routing import APIRoute

def _find_input_task_path(app):
    for r in app.routes:
        if isinstance(r, APIRoute):
            # prefer exact or known names, but fall back to substring
            if r.name in ("input_task", "handle_input_task"):
                return r.path
            if "input_task" in r.path:
                return r.path
    return "/input_task"  # fallback

INPUT_TASK_PATH = _find_input_task_path(app)


@pytest.fixture(autouse=True)
def mock_dependencies(monkeypatch):
    """Mock dependencies to simplify tests."""
    monkeypatch.setattr(
        "auth.auth_utils.get_authenticated_user_details",
        lambda headers: {"user_principal_id": "mock-user-id"},
    )
    monkeypatch.setattr(
        "src.backend.utils_kernel.retrieve_all_agent_tools",
        lambda: [{"agent": "test_agent", "function": "test_function"}],
        raising=False,  # allow creating the attr if it doesn't exist
    )


def test_input_task_invalid_json():
    """Test the case where the input JSON is invalid."""
<<<<<<< HEAD
    headers = {"Authorization": "Bearer mock-token"}
    # syntactically valid but fails validation -> 422
    response = client.post(INPUT_TASK_PATH, json={}, headers=headers)
    assert response.status_code == 422
    assert "detail" in response.json()
=======
    invalid_json = "Invalid JSON data"

    headers = {"Authorization": "Bearer mock-token"}
    response = client.post("/input_task", data=invalid_json, headers=headers)


def test_process_request_endpoint_success():
    """Test the /api/process_request endpoint with valid input."""
    headers = {"Authorization": "Bearer mock-token"}
    
    # Mock the RAI success function
    with patch("app_kernel.rai_success", return_value=True), \
         patch("app_kernel.initialize_runtime_and_context") as mock_init, \
         patch("app_kernel.track_event_if_configured") as mock_track:
        
        # Mock memory store
        mock_memory_store = MagicMock()
        mock_init.return_value = (MagicMock(), mock_memory_store)
        
        test_input = {
            "session_id": "test-session-123",
            "description": "Create a marketing plan for our new product"
        }
        
        response = client.post("/api/process_request", json=test_input, headers=headers)
        
        # Print response details for debugging
        print(f"Response status: {response.status_code}")
        print(f"Response data: {response.json()}")
        
        # Check response
        assert response.status_code == 200
        data = response.json()
        assert "plan_id" in data
        assert "status" in data
        assert "session_id" in data
        assert data["status"] == "Plan created successfully"
        assert data["session_id"] == "test-session-123"
        
        # Verify memory store was called to add plan
        mock_memory_store.add_plan.assert_called_once()


def test_process_request_endpoint_rai_failure():
    """Test the /api/process_request endpoint when RAI check fails."""
    headers = {"Authorization": "Bearer mock-token"}
    
    # Mock the RAI failure
    with patch("app_kernel.rai_success", return_value=False), \
         patch("app_kernel.track_event_if_configured") as mock_track:
        
        test_input = {
            "session_id": "test-session-123",
            "description": "This is an unsafe description"
        }
        
        response = client.post("/api/process_request", json=test_input, headers=headers)
        
        # Check response
        assert response.status_code == 400
        data = response.json()
        assert "detail" in data
        assert "safety validation" in data["detail"]


def test_process_request_endpoint_harmful_content():
    """Test the /api/process_request endpoint with harmful content that should fail RAI."""
    headers = {"Authorization": "Bearer mock-token"}
    
    # Mock the RAI failure for harmful content
    with patch("app_kernel.rai_success", return_value=False), \
         patch("app_kernel.track_event_if_configured") as mock_track:
        
        test_input = {
            "session_id": "test-session-456",
            "description": "I want to kill my neighbors cat"
        }
        
        response = client.post("/api/process_request", json=test_input, headers=headers)
        
        # Print response details for debugging
        print(f"Response status: {response.status_code}")
        print(f"Response data: {response.json()}")
        
        # Check response - should be 400 due to RAI failure
        assert response.status_code == 400
        data = response.json()
        assert "detail" in data
        assert "safety validation" in data["detail"]


def test_process_request_endpoint_real_rai_check():
    """Test the /api/process_request endpoint with real RAI check (no mocking)."""
    headers = {"Authorization": "Bearer mock-token"}
    
    # Don't mock RAI - let it run the real check
    with patch("app_kernel.initialize_runtime_and_context") as mock_init, \
         patch("app_kernel.track_event_if_configured") as mock_track:
        
        # Mock memory store
        mock_memory_store = MagicMock()
        mock_init.return_value = (MagicMock(), mock_memory_store)
        
        test_input = {
            "session_id": "test-session-789",
            "description": "I want to kill my neighbors cat"
        }
        
        response = client.post("/api/process_request", json=test_input, headers=headers)
        
        # Print response details for debugging
        print(f"Real RAI Response status: {response.status_code}")
        print(f"Real RAI Response data: {response.json()}")
        
        # This should fail with real RAI check
        assert response.status_code == 400
        data = response.json()
        assert "detail" in data
>>>>>>> 01c7a68d


def test_input_task_missing_description():
    """Test the case where the input task description is missing."""
    input_task = {"session_id": None, "user_id": "mock-user-id"}
    headers = {"Authorization": "Bearer mock-token"}
    response = client.post(INPUT_TASK_PATH, json=input_task, headers=headers)
    assert response.status_code == 422
    assert "detail" in response.json()


def test_basic_endpoint():
    """Test a basic endpoint to ensure the app runs."""
    response = client.get("/")
    assert response.status_code == 404  # The root endpoint is not defined


def test_input_task_empty_description():
    """Tests if /input_task handles an empty description."""
    empty_task = {"session_id": None, "user_id": "mock-user-id", "description": ""}
    headers = {"Authorization": "Bearer mock-token"}
    response = client.post(INPUT_TASK_PATH, json=empty_task, headers=headers)
    assert response.status_code == 422
    assert "detail" in response.json()


if __name__ == "__main__":
    pytest.main()<|MERGE_RESOLUTION|>--- conflicted
+++ resolved
@@ -86,15 +86,6 @@
 
 def test_input_task_invalid_json():
     """Test the case where the input JSON is invalid."""
-<<<<<<< HEAD
-    headers = {"Authorization": "Bearer mock-token"}
-    # syntactically valid but fails validation -> 422
-    response = client.post(INPUT_TASK_PATH, json={}, headers=headers)
-    assert response.status_code == 422
-    assert "detail" in response.json()
-=======
-    invalid_json = "Invalid JSON data"
-
     headers = {"Authorization": "Bearer mock-token"}
     response = client.post("/input_task", data=invalid_json, headers=headers)
 
@@ -211,7 +202,6 @@
         assert response.status_code == 400
         data = response.json()
         assert "detail" in data
->>>>>>> 01c7a68d
 
 
 def test_input_task_missing_description():
