import {
  Button,
  Menu,
  MenuTrigger,
  Caption1,
  Skeleton,
  SkeletonItem,
} from "@fluentui/react-components";
import { MoreHorizontal20Regular } from "@fluentui/react-icons";
import React from "react";
import "../../styles/TaskList.css";
<<<<<<< HEAD
=======
import { Task, TaskListProps } from "@/models";
>>>>>>> 3d2182b0
import CoralAccordion from "@/coral/components/CoralAccordion/CoralAccordion";
import CoralAccordionItem from "@/coral/components/CoralAccordion/CoralAccordionItem";
import CoralAccordionHeader from "@/coral/components/CoralAccordion/CoralAccordionHeader";
import CoralAccordionPanel from "@/coral/components/CoralAccordion/CoralAccordionPanel";
<<<<<<< HEAD
=======


>>>>>>> 3d2182b0



const TaskList: React.FC<TaskListProps> = ({
  inProgressTasks,
  completedTasks,
  onTaskSelect,
  loading,
  selectedTaskId,
}) => {
  const renderTaskItem = (task: Task) => {
    const isActive = task.id === selectedTaskId;

    return (
      <div
        key={task.id}
        className={`task-tab${isActive ? " active" : ""}`}
        onClick={() => onTaskSelect(task.id)}
      >
        <div className="sideNavTick" />
        <div className="left">
          <div>{task.name}</div>
          {task.date && (
            <Caption1 className="task-list-task-date">{task.date}</Caption1>
          )}
        </div>
        <Menu>
          <MenuTrigger>
            <Button
              appearance="subtle"
              icon={<MoreHorizontal20Regular />}
              onClick={(e: React.MouseEvent) => e.stopPropagation()}
              className="task-menu-button"
            />
          </MenuTrigger>
        </Menu>
      </div>
    );
  };

<<<<<<< HEAD
const renderSkeleton = (key: string) => (
  <div key={key} className="task-skeleton-container">
    <Skeleton aria-label="Loading task">
      <div className="task-skeleton-wrapper">
        <SkeletonItem
          shape="rectangle"
          animation="wave"
          size={24}
        />
      </div>
    </Skeleton>
  </div>
);

  return (
    <CoralAccordion>
      <CoralAccordionItem  defaultOpen>
=======
  const renderSkeleton = (key: string) => (
    <div key={key} className="task-skeleton-container">
      <Skeleton aria-label="Loading task">
        <div className="task-skeleton-wrapper">
          <SkeletonItem
            shape="rectangle"
            animation="wave"
            size={24}
          />
        </div>
      </Skeleton>
    </div>
  );

  return (
    <CoralAccordion>
      <CoralAccordionItem defaultOpen>
>>>>>>> 3d2182b0
        <CoralAccordionHeader chevron>In progress</CoralAccordionHeader>

        <CoralAccordionPanel>
          {loading && inProgressTasks.length === 0
            ? [...Array(3)].map((_, i) =>
              renderSkeleton(`inprogress-skel-${i}`)
            )
            : inProgressTasks.map(renderTaskItem)}
        </CoralAccordionPanel>
      </CoralAccordionItem>

<<<<<<< HEAD
      <CoralAccordionItem >
=======
      <CoralAccordionItem>
>>>>>>> 3d2182b0
        <CoralAccordionHeader chevron>Completed</CoralAccordionHeader>

        <CoralAccordionPanel>
          {loading && completedTasks.length === 0
            ? [...Array(2)].map((_, i) => renderSkeleton(`completed-skel-${i}`))
            : completedTasks.map(renderTaskItem)}
        </CoralAccordionPanel>
      </CoralAccordionItem>
    </CoralAccordion>
  );
};

export default TaskList;<|MERGE_RESOLUTION|>--- conflicted
+++ resolved
@@ -1,27 +1,26 @@
 import {
+  Accordion,
+  AccordionHeader,
+  AccordionItem,
+  AccordionPanel,
   Button,
   Menu,
   MenuTrigger,
   Caption1,
+  Body1,
   Skeleton,
   SkeletonItem,
 } from "@fluentui/react-components";
 import { MoreHorizontal20Regular } from "@fluentui/react-icons";
 import React from "react";
 import "../../styles/TaskList.css";
-<<<<<<< HEAD
-=======
 import { Task, TaskListProps } from "@/models";
->>>>>>> 3d2182b0
 import CoralAccordion from "@/coral/components/CoralAccordion/CoralAccordion";
 import CoralAccordionItem from "@/coral/components/CoralAccordion/CoralAccordionItem";
 import CoralAccordionHeader from "@/coral/components/CoralAccordion/CoralAccordionHeader";
 import CoralAccordionPanel from "@/coral/components/CoralAccordion/CoralAccordionPanel";
-<<<<<<< HEAD
-=======
 
 
->>>>>>> 3d2182b0
 
 
 
@@ -62,25 +61,6 @@
     );
   };
 
-<<<<<<< HEAD
-const renderSkeleton = (key: string) => (
-  <div key={key} className="task-skeleton-container">
-    <Skeleton aria-label="Loading task">
-      <div className="task-skeleton-wrapper">
-        <SkeletonItem
-          shape="rectangle"
-          animation="wave"
-          size={24}
-        />
-      </div>
-    </Skeleton>
-  </div>
-);
-
-  return (
-    <CoralAccordion>
-      <CoralAccordionItem  defaultOpen>
-=======
   const renderSkeleton = (key: string) => (
     <div key={key} className="task-skeleton-container">
       <Skeleton aria-label="Loading task">
@@ -98,7 +78,6 @@
   return (
     <CoralAccordion>
       <CoralAccordionItem defaultOpen>
->>>>>>> 3d2182b0
         <CoralAccordionHeader chevron>In progress</CoralAccordionHeader>
 
         <CoralAccordionPanel>
@@ -110,11 +89,7 @@
         </CoralAccordionPanel>
       </CoralAccordionItem>
 
-<<<<<<< HEAD
-      <CoralAccordionItem >
-=======
       <CoralAccordionItem>
->>>>>>> 3d2182b0
         <CoralAccordionHeader chevron>Completed</CoralAccordionHeader>
 
         <CoralAccordionPanel>
