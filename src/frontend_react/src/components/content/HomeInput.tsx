import {
<<<<<<< HEAD
    Body1,
    Body1Strong,
    Button,
    Caption1,
    Card,
    Text,
    Title2,
    Toast,
    ToastBody,
    ToastTitle,
=======
  Body1,
  Body1Strong,
  Button,
  Caption1,
  Card,
  Title2,
>>>>>>> d796cbff
} from "@fluentui/react-components";
import { FoodToast20Regular, Send20Regular } from "@fluentui/react-icons";
import React, { useRef, useEffect, useState } from "react";
import { useNavigate } from "react-router-dom";
import "./../../styles/HomeInput.css";
import "./../../styles/Chat.css";
import "../../styles/prism-material-oceanic.css";
import { HomeInputProps, quickTasks, QuickTask } from "../../models/homeInput";
import { TaskService } from "../../services/TaskService";
import { NewTaskService } from "../../services/NewTaskService";
import ChatInput from "@/coral/modules/ChatInput";
import InlineToaster, { useInlineToaster } from "../toast/InlineToaster";

const HomeInput: React.FC<HomeInputProps> = ({
  onInputSubmit,
  onQuickTaskSelect,
}) => {
<<<<<<< HEAD
    const [input, setInput] = useState("");
    const [submitting, setSubmitting] = useState(false);
    const [showToast, setShowToast] = useState(false);
    const [error, setError] = useState<string | null>(null);
    const textareaRef = useRef<HTMLTextAreaElement>(null);
    const navigate = useNavigate();
=======
  const [input, setInput] = useState("");
  const textareaRef = useRef<HTMLTextAreaElement>(null);
  const navigate = useNavigate();
  const { showToast } = useInlineToaster();

  const resetTextarea = () => {
    setInput("");
    if (textareaRef.current) {
      textareaRef.current.style.height = "auto";
      textareaRef.current.focus();
    }
  };

  useEffect(() => {
    const cleanup = NewTaskService.addResetListener(resetTextarea);
    return cleanup;
  }, []);

  const handleSubmit = async () => {
    if (input.trim()) {
      try {
        const response = await TaskService.submitInputTask(input.trim());
>>>>>>> d796cbff

        setInput("");
        if (textareaRef.current) {
<<<<<<< HEAD
            textareaRef.current.style.height = "auto";
            textareaRef.current.focus();
        }
    };

    // Listen for new task reset events
    useEffect(() => {
        const cleanup = NewTaskService.addResetListener(resetTextarea);
        return cleanup;
    }, []);

    const handleSubmit = async () => {
        if (input.trim()) {
            setSubmitting(true);
            setShowToast(true);
            setError(null);
            try {
                // Submit the input task using TaskService
                const response = await TaskService.submitInputTask(input.trim());

                // Clear the input field
                //setInput("");
                if (textareaRef.current) {
                    textareaRef.current.style.height = "auto";
                }

                console.log('Task response', response);
                if (response.plan_id != null) {
                    // plan_id is valid (not null or undefined)
                    navigate(`/plan/${response.plan_id}`);
                } else {
                    // plan_id is not valid, handle accordingly
                    console.log('Invalid plan:', response.status);
                    setShowToast(false);
                    setError("Failed to create task. Please try again.");
                }

            } catch (error: any) {
                console.log('Failed to create task:', error);
                setError(error.message || "Failed to create task.");
            } finally {
                setSubmitting(false);
            }
        }
    };
    const handleQuickTaskClick = (task: QuickTask) => {
        // Copy task description to textarea
        setInput(task.description);

        // Focus on textarea
        if (textareaRef.current) {
            textareaRef.current.focus();
        }

        // Call the onQuickTaskSelect with the task description
        onQuickTaskSelect(task.description);
    };


    // Auto-resize textarea
    useEffect(() => {
        if (textareaRef.current) {
            textareaRef.current.style.height = "auto";
            textareaRef.current.style.height = `${textareaRef.current.scrollHeight}px`;
=======
          textareaRef.current.style.height = "auto";
>>>>>>> d796cbff
        }

        showToast("Task created!", "success");
        navigate(`/plan/${response.plan_id}`);
      } catch (error) {
        console.error("Failed to create task:", error);
        showToast("Something went wrong", "error");
      }
    }
  };

  const handleQuickTaskClick = (task: QuickTask) => {
    setInput(task.description);
    if (textareaRef.current) {
      textareaRef.current.focus();
    }
    onQuickTaskSelect(task.description);
  };

  useEffect(() => {
    if (textareaRef.current) {
      textareaRef.current.style.height = "auto";
      textareaRef.current.style.height = `${textareaRef.current.scrollHeight}px`;
    }
  }, [input]);

  const handleClick = () => {
showToast("Creating a task plan...", "error", { dismissible: true });
  };

  return (
    <div className="home-input-container">
      <div className="home-input-content">
        <div className="home-input-center-content">
          <div className="home-input-title-wrapper">
            <Title2>How can I help?</Title2>
          </div>

          <ChatInput
            value={input}
            placeholder="Describe what you'd like to do or use / to reference files, people, and more"
            onChange={setInput}
          >
            <Button
              appearance="subtle"
              className="home-input-send-button"
              onClick={handleSubmit}
              disabled={!input.trim()}
              icon={<Send20Regular />}
            />
            <Button
              appearance="subtle"
              icon={<FoodToast20Regular />}
              onClick={handleClick}
            ></Button>
          </ChatInput>

          {/* Inline Toaster lives right under chat input */}
          <InlineToaster />

          <div className="home-input-quick-tasks-section">
            <div className="home-input-quick-tasks-header">
              <Body1Strong>Quick tasks</Body1Strong>
            </div>
            <div className="home-input-quick-tasks">
              {quickTasks.map((task) => (
                <Card
                  key={task.id}
                  style={{
                    flex: "1 ",
                    display: "flex",
                    flexDirection: "column",
                    padding: "16px",
                    backgroundColor: "var(--colorNeutralBackground3)",
                    border: "1px solid var(--colorNeutralStroke2)",
                    borderRadius: "8px",
                    cursor: "pointer",
                    boxShadow: "none",
                  }}
                  onMouseOver={(e) =>
                    (e.currentTarget.style.backgroundColor =
                      "var(--colorNeutralBackground4Hover)")
                  }
                  onMouseOut={(e) =>
                    (e.currentTarget.style.backgroundColor =
                      "var(--colorNeutralBackground3)")
                  }
                  onClick={() => handleQuickTaskClick(task)}
                >
                  <div className="home-input-quick-task-content">
                    <div className="home-input-quick-task-icon">
                      {task.icon}
                    </div>
<<<<<<< HEAD

                    <ChatInput
                        value={input}
                        placeholder="Describe what you'd like to do or use / to reference files, people, and more" onChange={setInput}
                        disabledChat={submitting}
                    >
                        <Button
                            appearance="subtle"
                            className="home-input-send-button"
                            onClick={handleSubmit}
                            disabled={submitting}
                            icon={<Send20Regular />}
                        />
                    </ChatInput>

                    <div className="home-input-quick-tasks-section">
                        <div className="home-input-quick-tasks-header">
                            <Body1Strong>Quick tasks</Body1Strong>
                        </div>
                        <div className="home-input-quick-tasks">
                            {quickTasks.map((task) => (
                                <Card
                                    key={task.id}
                                    className="home-input-quick-task-card"
                                    onClick={() => handleQuickTaskClick(task)}
                                >
                                    <div className="home-input-quick-task-content">
                                        <div className="home-input-quick-task-icon">
                                            {task.icon}
                                        </div>
                                        <div className="home-input-quick-task-text-content">
                                            <Body1Strong>{task.title}</Body1Strong>
                                            <Body1 className="home-input-quick-task-description">
                                                {task.description}
                                            </Body1>
                                        </div>
                                    </div>
                                </Card>
                            ))}
                        </div>
                    </div>
                    {/* Toast appears after quick tasks */}
                    {showToast && (
                        <div style={{ marginTop: 16 }}>
                            <Toast>
                                <ToastTitle>Task submitted!</ToastTitle>
                                <ToastBody>Your task is processing.</ToastBody>
                            </Toast>
                        </div>
                    )}
                    {error && (
                        <div style={{ marginTop: 16 }}>
                            <Toast>
                                <ToastTitle>Task failed!</ToastTitle>
                                <ToastBody>{error}</ToastBody>
                            </Toast>
                        </div>
                    )}
                </div>
=======
                    <div className="home-input-quick-task-text-content">
                      <Body1Strong>{task.title}</Body1Strong>
                      <Body1 className="home-input-quick-task-description">
                        {task.description}
                      </Body1>
                    </div>
                  </div>
                </Card>
              ))}
>>>>>>> d796cbff
            </div>
          </div>
        </div>
      </div>
    </div>
  );
};

export default HomeInput;<|MERGE_RESOLUTION|>--- conflicted
+++ resolved
@@ -1,23 +1,10 @@
 import {
-<<<<<<< HEAD
-    Body1,
-    Body1Strong,
-    Button,
-    Caption1,
-    Card,
-    Text,
-    Title2,
-    Toast,
-    ToastBody,
-    ToastTitle,
-=======
   Body1,
   Body1Strong,
   Button,
   Caption1,
   Card,
   Title2,
->>>>>>> d796cbff
 } from "@fluentui/react-components";
 import { FoodToast20Regular, Send20Regular } from "@fluentui/react-icons";
 import React, { useRef, useEffect, useState } from "react";
@@ -35,14 +22,6 @@
   onInputSubmit,
   onQuickTaskSelect,
 }) => {
-<<<<<<< HEAD
-    const [input, setInput] = useState("");
-    const [submitting, setSubmitting] = useState(false);
-    const [showToast, setShowToast] = useState(false);
-    const [error, setError] = useState<string | null>(null);
-    const textareaRef = useRef<HTMLTextAreaElement>(null);
-    const navigate = useNavigate();
-=======
   const [input, setInput] = useState("");
   const textareaRef = useRef<HTMLTextAreaElement>(null);
   const navigate = useNavigate();
@@ -65,78 +44,10 @@
     if (input.trim()) {
       try {
         const response = await TaskService.submitInputTask(input.trim());
->>>>>>> d796cbff
 
         setInput("");
         if (textareaRef.current) {
-<<<<<<< HEAD
-            textareaRef.current.style.height = "auto";
-            textareaRef.current.focus();
-        }
-    };
-
-    // Listen for new task reset events
-    useEffect(() => {
-        const cleanup = NewTaskService.addResetListener(resetTextarea);
-        return cleanup;
-    }, []);
-
-    const handleSubmit = async () => {
-        if (input.trim()) {
-            setSubmitting(true);
-            setShowToast(true);
-            setError(null);
-            try {
-                // Submit the input task using TaskService
-                const response = await TaskService.submitInputTask(input.trim());
-
-                // Clear the input field
-                //setInput("");
-                if (textareaRef.current) {
-                    textareaRef.current.style.height = "auto";
-                }
-
-                console.log('Task response', response);
-                if (response.plan_id != null) {
-                    // plan_id is valid (not null or undefined)
-                    navigate(`/plan/${response.plan_id}`);
-                } else {
-                    // plan_id is not valid, handle accordingly
-                    console.log('Invalid plan:', response.status);
-                    setShowToast(false);
-                    setError("Failed to create task. Please try again.");
-                }
-
-            } catch (error: any) {
-                console.log('Failed to create task:', error);
-                setError(error.message || "Failed to create task.");
-            } finally {
-                setSubmitting(false);
-            }
-        }
-    };
-    const handleQuickTaskClick = (task: QuickTask) => {
-        // Copy task description to textarea
-        setInput(task.description);
-
-        // Focus on textarea
-        if (textareaRef.current) {
-            textareaRef.current.focus();
-        }
-
-        // Call the onQuickTaskSelect with the task description
-        onQuickTaskSelect(task.description);
-    };
-
-
-    // Auto-resize textarea
-    useEffect(() => {
-        if (textareaRef.current) {
-            textareaRef.current.style.height = "auto";
-            textareaRef.current.style.height = `${textareaRef.current.scrollHeight}px`;
-=======
           textareaRef.current.style.height = "auto";
->>>>>>> d796cbff
         }
 
         showToast("Task created!", "success");
@@ -230,67 +141,6 @@
                     <div className="home-input-quick-task-icon">
                       {task.icon}
                     </div>
-<<<<<<< HEAD
-
-                    <ChatInput
-                        value={input}
-                        placeholder="Describe what you'd like to do or use / to reference files, people, and more" onChange={setInput}
-                        disabledChat={submitting}
-                    >
-                        <Button
-                            appearance="subtle"
-                            className="home-input-send-button"
-                            onClick={handleSubmit}
-                            disabled={submitting}
-                            icon={<Send20Regular />}
-                        />
-                    </ChatInput>
-
-                    <div className="home-input-quick-tasks-section">
-                        <div className="home-input-quick-tasks-header">
-                            <Body1Strong>Quick tasks</Body1Strong>
-                        </div>
-                        <div className="home-input-quick-tasks">
-                            {quickTasks.map((task) => (
-                                <Card
-                                    key={task.id}
-                                    className="home-input-quick-task-card"
-                                    onClick={() => handleQuickTaskClick(task)}
-                                >
-                                    <div className="home-input-quick-task-content">
-                                        <div className="home-input-quick-task-icon">
-                                            {task.icon}
-                                        </div>
-                                        <div className="home-input-quick-task-text-content">
-                                            <Body1Strong>{task.title}</Body1Strong>
-                                            <Body1 className="home-input-quick-task-description">
-                                                {task.description}
-                                            </Body1>
-                                        </div>
-                                    </div>
-                                </Card>
-                            ))}
-                        </div>
-                    </div>
-                    {/* Toast appears after quick tasks */}
-                    {showToast && (
-                        <div style={{ marginTop: 16 }}>
-                            <Toast>
-                                <ToastTitle>Task submitted!</ToastTitle>
-                                <ToastBody>Your task is processing.</ToastBody>
-                            </Toast>
-                        </div>
-                    )}
-                    {error && (
-                        <div style={{ marginTop: 16 }}>
-                            <Toast>
-                                <ToastTitle>Task failed!</ToastTitle>
-                                <ToastBody>{error}</ToastBody>
-                            </Toast>
-                        </div>
-                    )}
-                </div>
-=======
                     <div className="home-input-quick-task-text-content">
                       <Body1Strong>{task.title}</Body1Strong>
                       <Body1 className="home-input-quick-task-description">
@@ -300,7 +150,6 @@
                   </div>
                 </Card>
               ))}
->>>>>>> d796cbff
             </div>
           </div>
         </div>
