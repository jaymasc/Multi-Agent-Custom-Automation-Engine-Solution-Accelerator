"""BIAB Page object for automating interactions with the Multi-Agent Planner UI."""

from playwright.sync_api import expect
from base.base import BasePage


class BIABPage(BasePage):
    """Page object model for BIAB/Multi-Agent Planner workflow automation."""

    WELCOME_PAGE_TITLE = "//span[normalize-space()='Multi-Agent Planner']"
    NEW_TASK_PROMPT = "//textarea[@placeholder='Tell us what needs planning, building, or connecting—we'll handle the rest.']"
    SEND_BUTTON = "//div[@role='toolbar']"
    CREATING_PLAN = "//span[normalize-space()='Creating a plan']"
    TASK_LIST = "//span[contains(text(),'1.')]"
    NEW_TASK = "//span[normalize-space()='New task']"
    MOBILE_PLAN = (
        "//span[normalize-space()='Ask about roaming plans prior to heading overseas.']"
    )
    MOBILE_TASK1 = "//span[contains(text(),'1.')]"
    MOBILE_TASK2 = "//span[contains(text(),'2.')]"
    MOBILE_APPROVE_TASK1 = "i[title='Approve']"
    ADDITIONAL_INFO = "//textarea[@placeholder='Add more info to this task...']"
    ADDITIONAL_INFO_SEND_BUTTON = (
        "//div[@class='plan-chat-input-wrapper']//div//div//div//div[@role='toolbar']"
    )
    STAGES = "//button[@aria-label='Approve']"
    RAI_PROMPT_VALIDATION = "//span[normalize-space()='Failed to create plan']"
    COMPLETED_TASK = "//span[@class='fui-Text ___13vod6f fk6fouc fy9rknc fwrc4pm figsok6 fpgzoln f1w7gpdv f6juhto f1gl81tg f2jf649']"

    def __init__(self, page):
        """Initialize the BIABPage with a Playwright page instance."""
        super().__init__(page)
        self.page = page

    def click_my_task(self):
        """Click on the 'My Task' item in the UI."""
        self.page.locator(self.TASK_LIST).click()
        self.page.wait_for_timeout(10000)

    def enter_aditional_info(self, text):
        """Enter additional info and click the send button."""
        additional_info = self.page.locator(self.ADDITIONAL_INFO)

        if additional_info.is_enabled():
            additional_info.fill(text)
            self.page.wait_for_timeout(5000)
            self.page.locator(self.ADDITIONAL_INFO_SEND_BUTTON).click()
            self.page.wait_for_timeout(5000)

    def click_send_button(self):
        """Click the send button and wait for 'Creating a plan' to disappear."""
        self.page.locator(self.SEND_BUTTON).click()
        expect(self.page.locator("span", has_text="Creating a plan")).to_be_visible()
        self.page.locator("span", has_text="Creating a plan").wait_for(
            state="hidden", timeout=30000
        )
        self.page.wait_for_timeout(2000)

    def validate_rai_validation_message(self):
        """Validate RAI prompt error message visibility."""
        self.page.locator(self.SEND_BUTTON).click()
        self.page.wait_for_timeout(1000)
        expect(self.page.locator(self.RAI_PROMPT_VALIDATION)).to_be_visible(
            timeout=10000
        )
        self.page.wait_for_timeout(3000)

    def click_aditional_send_button(self):
        """Click the additional info send button."""
        self.page.locator(self.ADDITIONAL_INFO_SEND_BUTTON).click()
        self.page.wait_for_timeout(5000)

    def click_new_task(self):
        """Click the 'New Task' button."""
        self.page.locator(self.NEW_TASK).click()
        self.page.wait_for_timeout(5000)

    def click_mobile_plan(self):
        """Click on a specific mobile plan in the task list."""
        self.page.locator(self.MOBILE_PLAN).click()
        self.page.wait_for_timeout(3000)

    def validate_home_page(self):
        """Validate that the home page title is visible."""
        expect(self.page.locator(self.WELCOME_PAGE_TITLE)).to_be_visible()

    def enter_a_question(self, text):
        """Enter a question in the prompt textbox."""
        self.page.get_by_role("textbox", name="Tell us what needs planning,").fill(text)
        self.page.wait_for_timeout(4000)

    def processing_different_stage(self):
        """Process and approve each stage sequentially if present."""
        self.page.wait_for_timeout(3000)
        total_count = self.page.locator(self.STAGES).count()
        if self.page.locator(self.STAGES).count() >= 1:
            for _ in range(self.page.locator(self.STAGES).count()):
                approve_stages = self.page.locator(self.STAGES).nth(0)
                approve_stages.click()
                self.page.wait_for_timeout(2000)
                self.page.locator(
                    "//span[normalize-space()='Step approved successfully']"
                ).wait_for(state="visible", timeout=30000)

                plan_id = BasePage.get_first_plan_id(self)
                BasePage.approve_plan_by_id(self, plan_id)
                self.page.wait_for_timeout(7000)

<<<<<<< HEAD
        expect(self.page.locator(self.COMPLETED_TASK)).to_contain_text(f"{total_count} of {total_count} completed")
=======
        expect(self.page.locator(self.COMPLETED_TASK)).to_contain_text("completed")
>>>>>>> 5affea68
<|MERGE_RESOLUTION|>--- conflicted
+++ resolved
@@ -106,8 +106,4 @@
                 BasePage.approve_plan_by_id(self, plan_id)
                 self.page.wait_for_timeout(7000)
 
-<<<<<<< HEAD
-        expect(self.page.locator(self.COMPLETED_TASK)).to_contain_text(f"{total_count} of {total_count} completed")
-=======
         expect(self.page.locator(self.COMPLETED_TASK)).to_contain_text("completed")
->>>>>>> 5affea68
