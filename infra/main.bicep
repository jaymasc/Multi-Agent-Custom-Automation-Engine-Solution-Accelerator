--- conflicted
+++ resolved
@@ -187,11 +187,7 @@
   containerMemory: '4.0Gi'
   containerImageRegistryDomain: 'biabcontainerreg.azurecr.io'
   containerImageName: 'macaebackend'
-<<<<<<< HEAD
-  containerImageTag: 'dev01'
-=======
   containerImageTag: imageTag
->>>>>>> ca937845
   containerName: 'backend'
   ingressTargetPort: 8000
   maxReplicas: 1
@@ -215,11 +211,7 @@
   location: solutionLocation
   containerImageRegistryDomain: 'biabcontainerreg.azurecr.io'
   containerImageName: 'macaefrontend'
-<<<<<<< HEAD
-  containerImageTag: 'dev01'
-=======
   containerImageTag: imageTag
->>>>>>> ca937845
   containerName: 'backend'
   tags: tags
   environmentResourceId: null //Default value set on module configuration
