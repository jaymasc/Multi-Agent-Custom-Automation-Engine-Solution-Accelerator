--- conflicted
+++ resolved
@@ -31,8 +31,6 @@
   'uksouth'
 ])
 param location string
-
-param azureopenaiVersion string = '2025-01-01-preview'
 
 // Restricting deployment to only supported Azure OpenAI regions validated with GPT-4o model
 @allowed(['australiaeast', 'eastus2', 'francecentral', 'japaneast', 'norwayeast', 'swedencentral', 'uksouth', 'westus'])
@@ -1534,626 +1532,7 @@
 output resourceGroupName string = resourceGroup().name
 
 @description('The default url of the website to connect to the Multi-Agent Custom Automation Engine solution.')
-<<<<<<< HEAD
 output webSiteDefaultHostname string = webSite.outputs.defaultHostname
-=======
-output webSiteDefaultHostname string = webSite.outputs.defaultHostname
-
-@export()
-@description('The type for the Multi-Agent Custom Automation Engine Log Analytics Workspace resource configuration.')
-type logAnalyticsWorkspaceConfigurationType = {
-  @description('Optional. If the Log Analytics Workspace resource should be deployed or not.')
-  enabled: bool?
-
-  @description('Optional. The name of the Log Analytics Workspace resource.')
-  @maxLength(63)
-  name: string?
-
-  @description('Optional. Location for the Log Analytics Workspace resource.')
-  @metadata({ azd: { type: 'location' } })
-  location: string?
-
-  @description('Optional. The tags to for the Log Analytics Workspace resource.')
-  tags: object?
-
-  @description('Optional. The SKU for the Log Analytics Workspace resource.')
-  sku: ('CapacityReservation' | 'Free' | 'LACluster' | 'PerGB2018' | 'PerNode' | 'Premium' | 'Standalone' | 'Standard')?
-
-  @description('Optional. The number of days to retain the data in the Log Analytics Workspace. If empty, it will be set to 365 days.')
-  @maxValue(730)
-  dataRetentionInDays: int?
-
-  @description('Optional: Existing Log Analytics Workspace Resource ID')
-  existingWorkspaceResourceId: string?
-}
-
-@export()
-@description('The type for the Multi-Agent Custom Automation Engine Application Insights resource configuration.')
-type applicationInsightsConfigurationType = {
-  @description('Optional. If the Application Insights resource should be deployed or not.')
-  enabled: bool?
-
-  @description('Optional. The name of the Application Insights resource.')
-  @maxLength(90)
-  name: string?
-
-  @description('Optional. Location for the Application Insights resource.')
-  @metadata({ azd: { type: 'location' } })
-  location: string?
-
-  @description('Optional. The tags to set for the Application Insights resource.')
-  tags: object?
-
-  @description('Optional. The retention of Application Insights data in days. If empty, Standard will be used.')
-  retentionInDays: (120 | 180 | 270 | 30 | 365 | 550 | 60 | 730 | 90)?
-}
-
-@export()
-@description('The type for the Multi-Agent Custom Automation Engine Application User Assigned Managed Identity resource configuration.')
-type userAssignedManagedIdentityType = {
-  @description('Optional. If the User Assigned Managed Identity resource should be deployed or not.')
-  enabled: bool?
-
-  @description('Optional. The name of the User Assigned Managed Identity resource.')
-  @maxLength(128)
-  name: string?
-
-  @description('Optional. Location for the User Assigned Managed Identity resource.')
-  @metadata({ azd: { type: 'location' } })
-  location: string?
-
-  @description('Optional. The tags to set for the User Assigned Managed Identity resource.')
-  tags: object?
-}
-
-@export()
-import { securityRuleType } from 'br/public:avm/res/network/network-security-group:0.5.1'
-@description('The type for the Multi-Agent Custom Automation Engine Network Security Group resource configuration.')
-type networkSecurityGroupConfigurationType = {
-  @description('Optional. If the Network Security Group resource should be deployed or not.')
-  enabled: bool?
-
-  @description('Optional. The name of the Network Security Group resource.')
-  @maxLength(90)
-  name: string?
-
-  @description('Optional. Location for the Network Security Group resource.')
-  @metadata({ azd: { type: 'location' } })
-  location: string?
-
-  @description('Optional. The tags to set for the Network Security Group resource.')
-  tags: object?
-
-  @description('Optional. The security rules to set for the Network Security Group resource.')
-  securityRules: securityRuleType[]?
-}
-
-@export()
-@description('The type for the Multi-Agent Custom Automation virtual network resource configuration.')
-type virtualNetworkConfigurationType = {
-  @description('Optional. If the Virtual Network resource should be deployed or not.')
-  enabled: bool?
-
-  @description('Optional. The name of the Virtual Network resource.')
-  @maxLength(90)
-  name: string?
-
-  @description('Optional. Location for the Virtual Network resource.')
-  @metadata({ azd: { type: 'location' } })
-  location: string?
-
-  @description('Optional. The tags to set for the Virtual Network resource.')
-  tags: object?
-
-  @description('Optional. An array of 1 or more IP Addresses prefixes for the Virtual Network resource.')
-  addressPrefixes: string[]?
-
-  @description('Optional. An array of 1 or more subnets for the Virtual Network resource.')
-  subnets: subnetType[]?
-}
-
-import { roleAssignmentType } from 'br/public:avm/utl/types/avm-common-types:0.5.1'
-type subnetType = {
-  @description('Optional. The Name of the subnet resource.')
-  name: string
-
-  @description('Conditional. The address prefix for the subnet. Required if `addressPrefixes` is empty.')
-  addressPrefix: string?
-
-  @description('Conditional. List of address prefixes for the subnet. Required if `addressPrefix` is empty.')
-  addressPrefixes: string[]?
-
-  @description('Optional. Application gateway IP configurations of virtual network resource.')
-  applicationGatewayIPConfigurations: object[]?
-
-  @description('Optional. The delegation to enable on the subnet.')
-  delegation: string?
-
-  @description('Optional. The resource ID of the NAT Gateway to use for the subnet.')
-  natGatewayResourceId: string?
-
-  @description('Optional. The resource ID of the network security group to assign to the subnet.')
-  networkSecurityGroupResourceId: string?
-
-  @description('Optional. enable or disable apply network policies on private endpoint in the subnet.')
-  privateEndpointNetworkPolicies: ('Disabled' | 'Enabled' | 'NetworkSecurityGroupEnabled' | 'RouteTableEnabled')?
-
-  @description('Optional. enable or disable apply network policies on private link service in the subnet.')
-  privateLinkServiceNetworkPolicies: ('Disabled' | 'Enabled')?
-
-  @description('Optional. Array of role assignments to create.')
-  roleAssignments: roleAssignmentType[]?
-
-  @description('Optional. The resource ID of the route table to assign to the subnet.')
-  routeTableResourceId: string?
-
-  @description('Optional. An array of service endpoint policies.')
-  serviceEndpointPolicies: object[]?
-
-  @description('Optional. The service endpoints to enable on the subnet.')
-  serviceEndpoints: string[]?
-
-  @description('Optional. Set this property to false to disable default outbound connectivity for all VMs in the subnet. This property can only be set at the time of subnet creation and cannot be updated for an existing subnet.')
-  defaultOutboundAccess: bool?
-
-  @description('Optional. Set this property to Tenant to allow sharing subnet with other subscriptions in your AAD tenant. This property can only be set if defaultOutboundAccess is set to false, both properties can only be set if subnet is empty.')
-  sharingScope: ('DelegatedServices' | 'Tenant')?
-}
-
-@export()
-@description('The type for the Multi-Agent Custom Automation Engine Bastion resource configuration.')
-type bastionConfigurationType = {
-  @description('Optional. If the Bastion resource should be deployed or not.')
-  enabled: bool?
-
-  @description('Optional. The name of the Bastion resource.')
-  @maxLength(90)
-  name: string?
-
-  @description('Optional. Location for the Bastion resource.')
-  @metadata({ azd: { type: 'location' } })
-  location: string?
-
-  @description('Optional. The tags to set for the Bastion resource.')
-  tags: object?
-
-  @description('Optional. The SKU for the Bastion resource.')
-  sku: ('Basic' | 'Developer' | 'Premium' | 'Standard')?
-
-  @description('Optional. The Virtual Network resource id where the Bastion resource should be deployed.')
-  virtualNetworkResourceId: string?
-
-  @description('Optional. The name of the Public Ip resource created to connect to Bastion.')
-  publicIpResourceName: string?
-}
-
-@export()
-@description('The type for the Multi-Agent Custom Automation Engine virtual machine resource configuration.')
-type virtualMachineConfigurationType = {
-  @description('Optional. If the Virtual Machine resource should be deployed or not.')
-  enabled: bool?
-
-  @description('Optional. The name of the Virtual Machine resource.')
-  @maxLength(90)
-  name: string?
-
-  @description('Optional. Location for the Virtual Machine resource.')
-  @metadata({ azd: { type: 'location' } })
-  location: string?
-
-  @description('Optional. The tags to set for the Virtual Machine resource.')
-  tags: object?
-
-  @description('Optional. Specifies the size for the Virtual Machine resource.')
-  vmSize: (
-    | 'Basic_A0'
-    | 'Basic_A1'
-    | 'Basic_A2'
-    | 'Basic_A3'
-    | 'Basic_A4'
-    | 'Standard_A0'
-    | 'Standard_A1'
-    | 'Standard_A2'
-    | 'Standard_A3'
-    | 'Standard_A4'
-    | 'Standard_A5'
-    | 'Standard_A6'
-    | 'Standard_A7'
-    | 'Standard_A8'
-    | 'Standard_A9'
-    | 'Standard_A10'
-    | 'Standard_A11'
-    | 'Standard_A1_v2'
-    | 'Standard_A2_v2'
-    | 'Standard_A4_v2'
-    | 'Standard_A8_v2'
-    | 'Standard_A2m_v2'
-    | 'Standard_A4m_v2'
-    | 'Standard_A8m_v2'
-    | 'Standard_B1s'
-    | 'Standard_B1ms'
-    | 'Standard_B2s'
-    | 'Standard_B2ms'
-    | 'Standard_B4ms'
-    | 'Standard_B8ms'
-    | 'Standard_D1'
-    | 'Standard_D2'
-    | 'Standard_D3'
-    | 'Standard_D4'
-    | 'Standard_D11'
-    | 'Standard_D12'
-    | 'Standard_D13'
-    | 'Standard_D14'
-    | 'Standard_D1_v2'
-    | 'Standard_D2_v2'
-    | 'Standard_D3_v2'
-    | 'Standard_D4_v2'
-    | 'Standard_D5_v2'
-    | 'Standard_D2_v3'
-    | 'Standard_D4_v3'
-    | 'Standard_D8_v3'
-    | 'Standard_D16_v3'
-    | 'Standard_D32_v3'
-    | 'Standard_D64_v3'
-    | 'Standard_D2s_v3'
-    | 'Standard_D4s_v3'
-    | 'Standard_D8s_v3'
-    | 'Standard_D16s_v3'
-    | 'Standard_D32s_v3'
-    | 'Standard_D64s_v3'
-    | 'Standard_D11_v2'
-    | 'Standard_D12_v2'
-    | 'Standard_D13_v2'
-    | 'Standard_D14_v2'
-    | 'Standard_D15_v2'
-    | 'Standard_DS1'
-    | 'Standard_DS2'
-    | 'Standard_DS3'
-    | 'Standard_DS4'
-    | 'Standard_DS11'
-    | 'Standard_DS12'
-    | 'Standard_DS13'
-    | 'Standard_DS14'
-    | 'Standard_DS1_v2'
-    | 'Standard_DS2_v2'
-    | 'Standard_DS3_v2'
-    | 'Standard_DS4_v2'
-    | 'Standard_DS5_v2'
-    | 'Standard_DS11_v2'
-    | 'Standard_DS12_v2'
-    | 'Standard_DS13_v2'
-    | 'Standard_DS14_v2'
-    | 'Standard_DS15_v2'
-    | 'Standard_DS13-4_v2'
-    | 'Standard_DS13-2_v2'
-    | 'Standard_DS14-8_v2'
-    | 'Standard_DS14-4_v2'
-    | 'Standard_E2_v3'
-    | 'Standard_E4_v3'
-    | 'Standard_E8_v3'
-    | 'Standard_E16_v3'
-    | 'Standard_E32_v3'
-    | 'Standard_E64_v3'
-    | 'Standard_E2s_v3'
-    | 'Standard_E4s_v3'
-    | 'Standard_E8s_v3'
-    | 'Standard_E16s_v3'
-    | 'Standard_E32s_v3'
-    | 'Standard_E64s_v3'
-    | 'Standard_E32-16_v3'
-    | 'Standard_E32-8s_v3'
-    | 'Standard_E64-32s_v3'
-    | 'Standard_E64-16s_v3'
-    | 'Standard_F1'
-    | 'Standard_F2'
-    | 'Standard_F4'
-    | 'Standard_F8'
-    | 'Standard_F16'
-    | 'Standard_F1s'
-    | 'Standard_F2s'
-    | 'Standard_F4s'
-    | 'Standard_F8s'
-    | 'Standard_F16s'
-    | 'Standard_F2s_v2'
-    | 'Standard_F4s_v2'
-    | 'Standard_F8s_v2'
-    | 'Standard_F16s_v2'
-    | 'Standard_F32s_v2'
-    | 'Standard_F64s_v2'
-    | 'Standard_F72s_v2'
-    | 'Standard_G1'
-    | 'Standard_G2'
-    | 'Standard_G3'
-    | 'Standard_G4'
-    | 'Standard_G5'
-    | 'Standard_GS1'
-    | 'Standard_GS2'
-    | 'Standard_GS3'
-    | 'Standard_GS4'
-    | 'Standard_GS5'
-    | 'Standard_GS4-8'
-    | 'Standard_GS4-4'
-    | 'Standard_GS5-16'
-    | 'Standard_GS5-8'
-    | 'Standard_H8'
-    | 'Standard_H16'
-    | 'Standard_H8m'
-    | 'Standard_H16m'
-    | 'Standard_H16r'
-    | 'Standard_H16mr'
-    | 'Standard_L4s'
-    | 'Standard_L8s'
-    | 'Standard_L16s'
-    | 'Standard_L32s'
-    | 'Standard_M64s'
-    | 'Standard_M64ms'
-    | 'Standard_M128s'
-    | 'Standard_M128ms'
-    | 'Standard_M64-32ms'
-    | 'Standard_M64-16ms'
-    | 'Standard_M128-64ms'
-    | 'Standard_M128-32ms'
-    | 'Standard_NC6'
-    | 'Standard_NC12'
-    | 'Standard_NC24'
-    | 'Standard_NC24r'
-    | 'Standard_NC6s_v2'
-    | 'Standard_NC12s_v2'
-    | 'Standard_NC24s_v2'
-    | 'Standard_NC24rs_v2'
-    | 'Standard_NC6s_v3'
-    | 'Standard_NC12s_v3'
-    | 'Standard_NC24s_v3'
-    | 'Standard_NC24rs_v3'
-    | 'Standard_ND6s'
-    | 'Standard_ND12s'
-    | 'Standard_ND24s'
-    | 'Standard_ND24rs'
-    | 'Standard_NV6'
-    | 'Standard_NV12'
-    | 'Standard_NV24')?
-
-  @description('Optional. The username for the administrator account on the virtual machine. Required if a virtual machine is created as part of the module.')
-  adminUsername: string?
-
-  @description('Optional. The password for the administrator account on the virtual machine. Required if a virtual machine is created as part of the module.')
-  @secure()
-  adminPassword: string?
-
-  @description('Optional. The resource ID of the subnet where the Virtual Machine resource should be deployed.')
-  subnetResourceId: string?
-}
-
-@export()
-import { deploymentType } from 'br/public:avm/res/cognitive-services/account:0.10.2'
-@description('The type for the Multi-Agent Custom Automation Engine AI Services resource configuration.')
-type aiServicesConfigurationType = {
-  @description('Optional. If the AI Services resource should be deployed or not.')
-  enabled: bool?
-
-  @description('Optional. The name of the AI Services resource.')
-  @maxLength(90)
-  name: string?
-
-  @description('Optional. Location for the AI Services resource.')
-  @metadata({ azd: { type: 'location' } })
-  location: string?
-
-  @description('Optional. The tags to set for the AI Services resource.')
-  tags: object?
-
-  @description('Optional. The SKU of the AI Services resource. Use \'Get-AzCognitiveServicesAccountSku\' to determine a valid combinations of \'kind\' and \'SKU\' for your Azure region.')
-  sku: (
-    | 'C2'
-    | 'C3'
-    | 'C4'
-    | 'F0'
-    | 'F1'
-    | 'S'
-    | 'S0'
-    | 'S1'
-    | 'S10'
-    | 'S2'
-    | 'S3'
-    | 'S4'
-    | 'S5'
-    | 'S6'
-    | 'S7'
-    | 'S8'
-    | 'S9')?
-
-  @description('Optional. The resource Id of the subnet where the AI Services private endpoint should be created.')
-  subnetResourceId: string?
-
-  @description('Optional. The model deployments to set for the AI Services resource.')
-  deployments: deploymentType[]?
-
-  @description('Optional. The capacity to set for AI Services GTP model.')
-  modelCapacity: int?
-}
-
-@export()
-@description('The type for the Multi-Agent Custom Automation Engine AI Foundry AI Project resource configuration.')
-type aiProjectConfigurationType = {
-  @description('Optional. If the AI Project resource should be deployed or not.')
-  enabled: bool?
-
-  @description('Optional. The name of the AI Project resource.')
-  @maxLength(90)
-  name: string?
-
-  @description('Optional. Location for the AI Project resource deployment.')
-  @metadata({ azd: { type: 'location' } })
-  location: string?
-
-  @description('Optional. The SKU of the AI Project resource.')
-  sku: ('Basic' | 'Free' | 'Standard' | 'Premium')?
-
-  @description('Optional. The tags to set for the AI Project resource.')
-  tags: object?
-}
-
-import { sqlDatabaseType } from 'br/public:avm/res/document-db/database-account:0.13.0'
-@export()
-@description('The type for the Multi-Agent Custom Automation Engine Cosmos DB Account resource configuration.')
-type cosmosDbAccountConfigurationType = {
-  @description('Optional. If the Cosmos DB Account resource should be deployed or not.')
-  enabled: bool?
-  @description('Optional. The name of the Cosmos DB Account resource.')
-  @maxLength(60)
-  name: string?
-
-  @description('Optional. Location for the Cosmos DB Account resource.')
-  @metadata({ azd: { type: 'location' } })
-  location: string?
-
-  @description('Optional. The tags to set for the Cosmos DB Account resource.')
-  tags: object?
-
-  @description('Optional. The resource Id of the subnet where the Cosmos DB Account private endpoint should be created.')
-  subnetResourceId: string?
-
-  @description('Optional. The SQL databases configuration for the Cosmos DB Account resource.')
-  sqlDatabases: sqlDatabaseType[]?
-}
-
-@export()
-@description('The type for the Multi-Agent Custom Automation Engine Container App Environment resource configuration.')
-type containerAppEnvironmentConfigurationType = {
-  @description('Optional. If the Container App Environment resource should be deployed or not.')
-  enabled: bool?
-
-  @description('Optional. The name of the Container App Environment resource.')
-  @maxLength(60)
-  name: string?
-
-  @description('Optional. Location for the Container App Environment resource.')
-  @metadata({ azd: { type: 'location' } })
-  location: string?
-
-  @description('Optional. The tags to set for the Container App Environment resource.')
-  tags: object?
-
-  @description('Optional. The resource Id of the subnet where the Container App Environment private endpoint should be created.')
-  subnetResourceId: string?
-}
-
-@export()
-@description('The type for the Multi-Agent Custom Automation Engine Container App resource configuration.')
-type containerAppConfigurationType = {
-  @description('Optional. If the Container App resource should be deployed or not.')
-  enabled: bool?
-
-  @description('Optional. The name of the Container App resource.')
-  @maxLength(60)
-  name: string?
-
-  @description('Optional. Location for the Container App resource.')
-  @metadata({ azd: { type: 'location' } })
-  location: string?
-
-  @description('Optional. The tags to set for the Container App resource.')
-  tags: object?
-
-  @description('Optional. The resource Id of the Container App Environment where the Container App should be created.')
-  environmentResourceId: string?
-
-  @description('Optional. The maximum number of replicas of the Container App.')
-  maxReplicas: int?
-
-  @description('Optional. The minimum number of replicas of the Container App.')
-  minReplicas: int?
-
-  @description('Optional. The ingress target port of the Container App.')
-  ingressTargetPort: int?
-
-  @description('Optional. The concurrent requests allowed for the Container App.')
-  concurrentRequests: string?
-
-  @description('Optional. The name given to the Container App.')
-  containerName: string?
-
-  @description('Optional. The container registry domain of the container image to be used by the Container App. Default to `biabcontainerreg.azurecr.io`')
-  containerImageRegistryDomain: string?
-
-  @description('Optional. The name of the container image to be used by the Container App.')
-  containerImageName: string?
-
-  @description('Optional. The tag of the container image to be used by the Container App.')
-  containerImageTag: string?
-
-  @description('Optional. The CPU reserved for the Container App. Defaults to 2.0')
-  containerCpu: string?
-
-  @description('Optional. The Memory reserved for the Container App. Defaults to 4.0Gi')
-  containerMemory: string?
-}
-
-@export()
-@description('The type for the Multi-Agent Custom Automation Engine Entra ID Application resource configuration.')
-type entraIdApplicationConfigurationType = {
-  @description('Optional. If the Entra ID Application for website authentication should be deployed or not.')
-  enabled: bool?
-}
-
-@export()
-@description('The type for the Multi-Agent Custom Automation Engine Web Server Farm resource configuration.')
-type webServerFarmConfigurationType = {
-  @description('Optional. If the Web Server Farm resource should be deployed or not.')
-  enabled: bool?
-
-  @description('Optional. The name of the Web Server Farm resource.')
-  @maxLength(60)
-  name: string?
-
-  @description('Optional. Location for the Web Server Farm resource.')
-  @metadata({ azd: { type: 'location' } })
-  location: string?
-
-  @description('Optional. The tags to set for the Web Server Farm resource.')
-  tags: object?
-
-  @description('Optional. The name of th SKU that will determine the tier, size and family for the Web Server Farm resource. This defaults to P1v3 to leverage availability zones.')
-  skuName: string?
-
-  @description('Optional. Number of workers associated with the App Service Plan. This defaults to 3, to leverage availability zones.')
-  skuCapacity: int?
-}
-
-@export()
-@description('The type for the Multi-Agent Custom Automation Engine Web Site resource configuration.')
-type webSiteConfigurationType = {
-  @description('Optional. If the Web Site resource should be deployed or not.')
-  enabled: bool?
-
-  @description('Optional. The name of the Web Site resource.')
-  @maxLength(60)
-  name: string?
-
-  @description('Optional. Location for the Web Site resource deployment.')
-  @metadata({ azd: { type: 'location' } })
-  location: string?
-
-  @description('Optional. The tags to set for the Web Site resource.')
-  tags: object?
-
-  @description('Optional. The resource Id of the Web Site Environment where the Web Site should be created.')
-  environmentResourceId: string?
-
-  @description('Optional. The name given to the Container App.')
-  containerName: string?
-
-  @description('Optional. The container registry domain of the container image to be used by the Web Site. Default to `biabcontainerreg.azurecr.io`')
-  containerImageRegistryDomain: string?
-
-  @description('Optional. The name of the container image to be used by the Web Site.')
-  containerImageName: string?
-
-  @description('Optional. The tag of the container image to be used by the Web Site.')
-  containerImageTag: string?
-}
-
-
 output COSMOSDB_ENDPOINT string = 'https://${cosmosDbResourceName}.documents.azure.com:443/'
 output COSMOSDB_DATABASE string = cosmosDbDatabaseName
 output COSMOSDB_CONTAINER string = cosmosDbDatabaseMemoryContainerName
@@ -2170,5 +1549,4 @@
 // output APPLICATIONINSIGHTS_CONNECTION_STRING string = applicationInsights.outputs.connectionString
 output AZURE_AI_AGENT_MODEL_DEPLOYMENT_NAME string = aiFoundryAiServicesModelDeployment.name
 output AZURE_AI_AGENT_ENDPOINT string = aiFoundryAiServices.outputs.aiProjectInfo.apiEndpoint
-output APP_ENV string = 'Prod'
->>>>>>> 0df22c12
+output APP_ENV string = 'Prod'