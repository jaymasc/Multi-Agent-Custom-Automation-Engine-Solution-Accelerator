using './main.bicep'

param enableTelemetry = true
param solutionPrefix = null //Type a string value to customize the prefix for your resource names
<<<<<<< HEAD
param solutionLocation = 'australiaeast'

=======
param solutionLocation = null
>>>>>>> 388b8741
param logAnalyticsWorkspaceConfiguration = {
  dataRetentionInDays: 30
}
param applicationInsightsConfiguration = {
  retentionInDays: 30
}
param virtualNetworkConfiguration = {
  enabled: false
}
param aiFoundryStorageAccountConfiguration = {
  sku: 'Standard_LRS'
}
param webServerFarmConfiguration = {
  skuCapacity: 1
  skuName: 'B2'
}
param azureOpenAILocation = readEnvironmentVariable('AZURE_ENV_OPENAI_LOCATION', 'swedencentral')<|MERGE_RESOLUTION|>--- conflicted
+++ resolved
@@ -2,12 +2,7 @@
 
 param enableTelemetry = true
 param solutionPrefix = null //Type a string value to customize the prefix for your resource names
-<<<<<<< HEAD
-param solutionLocation = 'australiaeast'
-
-=======
 param solutionLocation = null
->>>>>>> 388b8741
 param logAnalyticsWorkspaceConfiguration = {
   dataRetentionInDays: 30
 }
